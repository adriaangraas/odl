--- conflicted
+++ resolved
@@ -25,21 +25,16 @@
                         absolute_import)
 from builtins import str, super
 from future import standard_library
+standard_library.install_aliases()
 
 # External module imports
 import numpy as np
 
 # ODL imports
-<<<<<<< HEAD
 from odl.space.cartesian import NtuplesBase, FnBase
-=======
-import odl.space.space as spaces
-import odl.space.set as sets
-from odl.utility.utility import errfmt, array1d_repr, dtype_repr
->>>>>>> 862d529f
+from odl.utility.utility import array1d_repr, dtype_repr
 import odlpp.odlpp_cuda as cuda
 
-standard_library.install_aliases()
 
 def _get_int_type():
     if np.dtype(np.int).itemsize == 4:
@@ -49,34 +44,23 @@
     else:
         raise NotImplementedError("int size not implemented")
 
-_type_map_npy2cuda = {np.dtype('float32'): CudaVectorFloat,
-                      np.dtype('uint8'): CudaVectorUchar}
+_type_map_npy2cuda = {np.dtype(np.float): cuda.CudaVectorFloat64,
+                      np.dtype(np.float32): cuda.CudaVectorFloat32,
+                      np.dtype(np.float64): cuda.CudaVectorFloat64,
+                      np.dtype(np.int): _get_int_type(),
+                      np.dtype(np.int8): cuda.CudaVectorInt8,
+                      np.dtype(np.int16): cuda.CudaVectorInt16,
+                      np.dtype(np.int32): cuda.CudaVectorInt32,
+                      np.dtype(np.int64): cuda.CudaVectorInt64,
+                      np.dtype(np.uint8): cuda.CudaVectorUInt8,
+                      np.dtype(np.uint16): cuda.CudaVectorUInt16,
+                      np.dtype(np.uint32): cuda.CudaVectorUInt32,
+                      np.dtype(np.uint64): cuda.CudaVectorUInt64}
 
 
 class CudaNtuples(NtuplesBase):
 
-    """The set of `n`-tuples of arbitrary type, implemented in CUDA.
-
-<<<<<<< HEAD
-    See also
-    --------
-    See the module documentation for attributes, methods etc.
-    """
-=======
-    dtypes = {np.dtype(np.float): cuda.CudaVectorFloat64,
-              np.dtype(np.float32): cuda.CudaVectorFloat32,
-              np.dtype(np.float64): cuda.CudaVectorFloat64,
-              np.dtype(np.int): _get_int_type(),
-              np.dtype(np.int8): cuda.CudaVectorInt8,
-              np.dtype(np.int16): cuda.CudaVectorInt16,
-              np.dtype(np.int32): cuda.CudaVectorInt32,
-              np.dtype(np.int64): cuda.CudaVectorInt64,
-              np.dtype(np.uint8): cuda.CudaVectorUInt8,
-              np.dtype(np.uint16): cuda.CudaVectorUInt16,
-              np.dtype(np.uint32): cuda.CudaVectorUInt32,
-              np.dtype(np.uint64): cuda.CudaVectorUInt64}
-
->>>>>>> 862d529f
+    """The set of `n`-tuples of arbitrary type, implemented in CUDA."""
 
     def __init__(self, dim, dtype):
         """Initialize a new instance.
@@ -93,25 +77,11 @@
 
             Currently supported: 'float32', 'uint8'
         """
-<<<<<<< HEAD
         super().__init__(dim, dtype)
         if self._dtype not in _type_map_npy2cuda.keys():
-            raise TypeError('data type {} not supported in '.format(dtype))
+            raise TypeError('data type {} not supported in CUDA'.format(dtype))
 
         self._vector_impl = _type_map_npy2cuda[self._dtype]
-=======
-        if not isinstance(dim, Integral) or dim < 1:
-            raise TypeError(errfmt('''
-            dim ({}) has to be a positive integer'''.format(dim)))
-        
-        self._field = sets.RealNumbers()
-        self._dim = dim
-        self._dtype = np.dtype(dtype)
-        self._vector_impl = self.dtypes.get(self._dtype)
-        if self._vector_impl is None:
-            raise TypeError(errfmt('''
-            dtype ({}) must be a valid CudaFn.dtype'''.format(dtype)))
->>>>>>> 862d529f
 
     def element(self, inp=None, data_ptr=None):
         """Create a new element.
@@ -179,60 +149,7 @@
 
     class Vector(NtuplesBase.Vector):
 
-        """Representation of a `CudaNtuples` element.
-
-        See also
-        --------
-<<<<<<< HEAD
-        See the module documentation for attributes, methods etc.
-=======
-
-        Comparing with self
-        >>> r3 = CudaFn(3)
-        >>> r3.equals(r3)
-        True
-
-        Also true when comparing with similar instance
-        >>> r3a, r3b = CudaFn(3), CudaFn(3)
-        >>> r3a.equals(r3b)
-        True
-
-        False when comparing to other dimension Rn
-        >>> r3, r4 = CudaFn(3), CudaFn(4)
-        >>> r3.equals(r4)
-        False
-
-        We also support operators '==' and '!='
-        >>> r3, r4 = CudaFn(3), CudaFn(4)
-        >>> r3 == r3
-        True
-        >>> r3 == r4
-        False
-        >>> r3 != r4
-        True
-        """
-        return (type(self) == type(other) and
-                self.dim == other.dim and
-                self._dtype == other._dtype)
-
-    def __str__(self):
-        """str() implementation."""
-        return "CudaFn(" + str(self.dim) + ")"
-
-    def __repr__(self):
-        """repr() implementation."""
-        if self._dtype == np.float32:
-            return "CudaFn(" + str(self.dim) + ")"
-        else:
-            return "CudaFn(" + str(self.dim) + ', ' + dtype_repr(self._dtype) + ')'
-
-    class Vector(spaces.LinearSpace.Vector):
-
-        """An E^n vector represented in CUDA.
-
-        # TODO: document public interface
->>>>>>> 862d529f
-        """
+        """Representation of a `CudaNtuples` element."""
 
         def __init__(self, space, data):
             """Initialize a new instance."""
@@ -242,7 +159,6 @@
 
             super().__init__(space, data)
 
-<<<<<<< HEAD
             if not isinstance(data, self._space._vector_impl):
                 raise TypeError('data {!r} not a `{}` instance.'
                                 ''.format(data, self._space._vector_impl))
@@ -250,81 +166,12 @@
         @property
         def data_ptr(self):
             """A raw pointer to the data of this vector."""
-=======
-            self._data = data
-
-        @property
-        def data(self):
-            """The data of this vector.
-
-            Parameters
-            ----------
-            None
-
-            Returns
-            -------
-            ptr : CudaFnVectorImpl
-                Underlying cuda data representation
-
-            Example
-            -------
-            """
-            return self._data
-
-        @property
-        def data_ptr(self):
-            """A raw pointer to the data of this vector.
-
-            Parameters
-            ----------
-            None
-
-            Returns
-            -------
-            ptr : Int
-                Pointer to the CUDA data of this vector
-
-
-            Examples
-            --------
-
-            >>> Zn = CudaFn(3, int)
-            >>> x = Zn.element([1, 2, 3])
-            >>> x
-            CudaFn(3, int).element([1, 2, 3])
-            >>> y = Zn.element(data_ptr=x.data_ptr)
-            >>> y
-            CudaFn(3, int).element([1, 2, 3])
-
-            In-place modification via pointer:
-
-            >>> y[0] = 5
-            >>> x
-            CudaFn(3, int).element([5, 2, 3])
-            """
->>>>>>> 862d529f
             return self._data.data_ptr()
 
         @property
         def itemsize(self):
-<<<<<<< HEAD
             """The size in bytes of the data type."""
-            # TODO: Currently hardcoded to float, change this
-            return 4
-=======
-            """The size in bytes of the underlying element type.
-
-            Parameters
-            ----------
-            None
-
-            Returns
-            -------
-            itemsize : Int
-                Size in bytes of type
-            """
-            return self.space._dtype.itemsize  # Currently hardcoded to float
->>>>>>> 862d529f
+            return self.space._dtype.itemsize
 
         def equals(self, other):
             """Test if `other` is equal to this vector."""
@@ -401,12 +248,7 @@
 
             >>> y[:] = np.array([0, 0, 0])
             >>> y
-<<<<<<< HEAD
-
-=======
-            CudaFn(3).element([0.0, 0.0, 0.0])
-            
->>>>>>> 862d529f
+
             """
             if isinstance(values, CudaNtuples.Vector):
                 raise NotImplementedError
@@ -427,8 +269,6 @@
     """The space F^n, implemented in CUDA.
 
     Requires the compiled ODL extension odlpp.
-
-    # TODO: document public interface
     """
 
     def __init__(self, dim, dtype):
@@ -486,22 +326,20 @@
 
         Parameters
         ----------
-        x : CudaRn.Vector
-        y : CudaRn.Vector
+        x, y : `CudaFn.Vector`
 
         Returns
         -------
-        inner: float
+        inner: `float` or `complex`
             The inner product of x and y
 
 
         Examples
         --------
-
-        >>> rn = CudaRn(3)
-        >>> x = rn.element([1, 2, 3])
-        >>> y = rn.element([3, 1, 5])
-        >>> rn.inner(x, y)
+        >>> uc3 = CudaFn(3, 'uint8')
+        >>> x = uc3.element([1, 2, 3])
+        >>> y = uc3.element([3, 1, 5])
+        >>> uc3.inner(x, y)
         20.0
         """
         return x.data.inner(y.data)
@@ -514,20 +352,19 @@
 
         Parameters
         ----------
-        x : CudaRn.Vector
+        x : `CudaFn.Vector`
 
         Returns
         -------
-        norm : float
+        norm : `float`
             The 2-norm of x
 
 
         Examples
         --------
-
-        >>> rn = CudaRn(3)
-        >>> x = rn.element([2, 3, 6])
-        >>> rn.norm(x)
+        >>> uc3 = CudaFn(3, 'uint8')
+        >>> x = uc3.element([2, 3, 6])
+        >>> uc3.norm(x)
         7.0
         """
         return x.data.norm()
@@ -638,15 +475,8 @@
 try:
     CudaRn(1).element()
 except MemoryError:
-<<<<<<< HEAD
-    print('Warning: Your GPU seems to be misconfigured. Skipping '
-          'CUDA-dependent modules.')
-    raise ImportError
-=======
-    raise ImportError(errfmt("""
-                             Warning: Your GPU seems to be misconfigured. Skipping CUDA-dependent
-                             modules."""))
->>>>>>> 862d529f
+    raise ImportError('Warning: Your GPU seems to be misconfigured. Skipping '
+                      'CUDA-dependent modules.')
 
 
 if __name__ == '__main__':
