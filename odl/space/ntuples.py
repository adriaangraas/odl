﻿# Copyright 2014, 2015 The ODL development group
#
# This file is part of ODL.
#
# ODL is free software: you can redistribute it and/or modify
# it under the terms of the GNU General Public License as published by
# the Free Software Foundation, either version 3 of the License, or
# (at your option) any later version.
#
# ODL is distributed in the hope that it will be useful,
# but WITHOUT ANY WARRANTY; without even the implied warranty of
# MERCHANTABILITY or FITNESS FOR A PARTICULAR PURPOSE.  See the
# GNU General Public License for more details.
#
# You should have received a copy of the GNU General Public License
# along with ODL.  If not, see <http://www.gnu.org/licenses/>.

"""CPU implementations of ``n``-dimensional Cartesian spaces.

This is a default implementation of :math:`A^n` for an arbitrary set
:math:`A` as well as the real and complex spaces :math:`R^n` and
:math:`C^n`. The data is represented by NumPy arrays.
"""

# Imports for common Python 2/3 codebase
from __future__ import print_function, division, absolute_import

from future import standard_library
standard_library.install_aliases()
from builtins import int, super
from future.utils import native

# External module imports
# pylint: disable=no-name-in-module
import ctypes
from functools import partial
from math import sqrt
import numpy as np
import platform
import scipy as sp
from scipy.sparse.base import isspmatrix

# ODL imports
from odl.operator.operator import Operator
from odl.space.base_ntuples import NtuplesBase, FnBase, FnWeightingBase
from odl.util.utility import (
    dtype_repr, is_real_dtype, is_real_floating_dtype,
    is_complex_floating_dtype)


__all__ = ('Ntuples', 'Fn', 'Cn', 'Rn',
           'MatVecOperator', 'FnWeighting',
           'FnMatrixWeighting', 'FnVectorWeighting', 'FnConstWeighting',
           'weighted_dist', 'weighted_norm', 'weighted_inner')


_TYPE_MAP_C2R = {np.dtype('float32'): np.dtype('float32'),
                 np.dtype('float64'): np.dtype('float64'),
                 np.dtype('complex64'): np.dtype('float32'),
                 np.dtype('complex128'): np.dtype('float64')}

_TYPE_MAP_R2C = {np.dtype('float32'): np.dtype('complex64'),
                 np.dtype('float64'): np.dtype('complex128')}

if platform.system() == 'Linux':
    _TYPE_MAP_C2R.update({np.dtype('float128'): np.dtype('float128'),
                          np.dtype('complex256'): np.dtype('float128')})
    _TYPE_MAP_R2C.update({np.dtype('float128'): np.dtype('complex256')})


_BLAS_DTYPES = (np.dtype('float32'), np.dtype('float64'),
                np.dtype('complex64'), np.dtype('complex128'))


class Ntuples(NtuplesBase):

    """The set of n-tuples of arbitrary type."""

    def element(self, inp=None, data_ptr=None):
        """Create a new element.

        Parameters
        ----------
        inp : array-like or scalar, optional
            Input to initialize the new element.

            If ``inp`` is `None`, an empty element is created with no
            guarantee of its state (memory allocation only).

            If ``inp`` is a `numpy.ndarray` of shape ``(size,)``
            and the same data type as this space, the array is wrapped,
            not copied.
            Other array-like objects are copied (with broadcasting
            if necessary).

            If a single value is given, it is copied to all entries.

        Returns
        -------
        element : :class:`Ntuples.Vector`
            The new element created (from ``inp``).

        Notes
        -----
        This method preserves "array views" of correct size and type,
        see the examples below.

        Examples
        --------
        >>> strings3 = Ntuples(3, dtype='U1')  # 1-char strings
        >>> x = strings3.element(['w', 'b', 'w'])
        >>> print(x)
        [w, b, w]
        >>> x.space
        Ntuples(3, '<U1')

        Construction from data pointer:

        >>> int3 = Ntuples(3, dtype='int')
        >>> x = int3.element([1, 2, 3])
        >>> y = int3.element(data_ptr=x.data_ptr)
        >>> print(y)
        [1, 2, 3]
        >>> y[0] = 5
        >>> print(x)
        [5, 2, 3]
        """
        if inp is None:
            if data_ptr is None:
                arr = np.empty(self.size, dtype=self.dtype)
                return self.Vector(self, arr)
            else:
                ctype_array_def = ctypes.c_byte * (self.size *
                                                   self.dtype.itemsize)
                as_ctype_array = ctype_array_def.from_address(data_ptr)
                as_numpy_array = np.ctypeslib.as_array(as_ctype_array)
                arr = as_numpy_array.view(dtype=self.dtype)
                return self.Vector(self, arr)
        else:
            if data_ptr is None:
                inp = np.atleast_1d(inp).astype(self.dtype, copy=False)

                if inp.shape == (1,):
                    arr = np.empty(self.size, dtype=self.dtype)
                    arr[:] = inp
                elif inp.shape == (self.size,):
                    arr = inp
                else:
                    raise ValueError('input shape {} not broadcastable to '
                                     'shape ({},).'.format(inp.shape,
                                                           self.size))

                return self.Vector(self, arr)
            else:
                raise ValueError('Cannot provide both `inp` and `data_ptr`')

    class Vector(NtuplesBase.Vector):

        """Representation of an :class:`Ntuples` element."""

        def __init__(self, space, data):
            """Initialize a new instance."""
            if not isinstance(space, Ntuples):
                raise TypeError('{!r} not an `Ntuples` instance.'
                                ''.format(space))

            if not isinstance(data, np.ndarray):
                raise TypeError('data {!r} not a `numpy.ndarray` instance.'
                                ''.format(data))

            if data.dtype != space.dtype:
                raise TypeError('data {!r} not of dtype {!r}.'
                                ''.format(data, space.dtype))

            self._data = data

            super().__init__(space)

        @property
        def data(self):
            """The raw `numpy.ndarray` representing the data."""
            return self._data

        def asarray(self, start=None, stop=None, step=None, out=None):
            """Extract the data of this array as a numpy array.

            Parameters
            ----------
            start : `int`, optional
                Start position. None means the first element.
            start : `int`, optional
                One element past the last element to be extracted.
                None means the last element.
            start : `int`, optional
                Step length. None means 1.
            out : `numpy.ndarray`, optional
                Array in which the result should be written in-place.
                Has to be contiguous and of the correct dtype.

            Returns
            -------
            asarray : `numpy.ndarray`
                Numpy array of the same type as the space.

            Examples
            --------
            >>> import ctypes
            >>> vec = Ntuples(3, 'float').element([1, 2, 3])
            >>> vec.asarray()
            array([ 1.,  2.,  3.])
            >>> vec.asarray(start=1, stop=3)
            array([ 2.,  3.])

            Using the out parameter

            >>> out = np.empty((3,), dtype='float')
            >>> result = vec.asarray(out=out)
            >>> out
            array([ 1.,  2.,  3.])
            >>> result is out
            True
            """
            if out is None:
                return self.data[start:stop:step]
            else:
                out[:] = self.data[start:stop:step]
                return out

        @property
        def data_ptr(self):
            """A raw pointer to the data container.

            Examples
            --------
            >>> import ctypes
            >>> vec = Ntuples(3, 'int32').element([1, 2, 3])
            >>> arr_type = ctypes.c_int32 * 3
            >>> buffer = arr_type.from_address(vec.data_ptr)
            >>> arr = np.frombuffer(buffer, dtype='int32')
            >>> print(arr)
            [1 2 3]

            In-place modification via pointer:

            >>> arr[0] = 5
            >>> print(vec)
            [5, 2, 3]
            """
            return self._data.ctypes.data

        def __eq__(self, other):
            """``vec.__eq__(other) <==> vec == other``.

            Returns
            -------
            equals : `bool`
                `True` if all entries of other are equal to this
                vector's entries, `False` otherwise.

            Notes
            -----
            Space membership is not checked, hence vectors from
            different spaces can be equal.

            Examples
            --------
            >>> vec1 = Ntuples(3, int).element([1, 2, 3])
            >>> vec2 = Ntuples(3, int).element([-1, 2, 0])
            >>> vec1 == vec2
            False
            >>> vec2 = Ntuples(3, int).element([1, 2, 3])
            >>> vec1 == vec2
            True

            Space membership matters:

            >>> vec2 = Ntuples(3, float).element([1, 2, 3])
            >>> vec1 == vec2 or vec2 == vec1
            False
            """
            if other is self:
                return True
            elif other not in self.space:
                return False
            else:
                return np.array_equal(self.data, other.data)

        def copy(self):
            """Create an identical (deep) copy of this vector.

            Returns
            -------
            copy : :class:`Ntuples.Vector`
                The deep copy

            Examples
            --------
            >>> vec1 = Ntuples(3, 'int').element([1, 2, 3])
            >>> vec2 = vec1.copy()
            >>> vec2
            Ntuples(3, 'int').element([1, 2, 3])
            >>> vec1 == vec2
            True
            >>> vec1 is vec2
            False
            """
            return self.space.element(self.data.copy())

        def __getitem__(self, indices):
            """Access values of this vector.

            Parameters
            ----------
            indices : `int` or `slice`
                The position(s) that should be accessed

            Returns
            -------
<<<<<<< HEAD
            values : scalar or :class:`Ntuples.Vector`
=======
            values : :attr:`~odl.NtuplesBase.dtype` element or
                     :class:`~odl.NtuplesBase.Vector`
>>>>>>> d0cb8b61
                The value(s) at the index (indices)

            Examples
            --------
            >>> str_3 = Ntuples(3, dtype='U6')  # 6-char unicode
            >>> x = str_3.element(['a', 'Hello!', '0'])
            >>> print(x[0])
            a
            >>> print(x[1:3])
            [Hello!, 0]
            >>> x[1:3].space
            Ntuples(2, '<U6')
            """
            try:
                return self.data[int(indices)]  # single index
            except TypeError:
                arr = self.data[indices]
                return type(self.space)(
                    len(arr), dtype=self.dtype).element(arr)

        def __setitem__(self, indices, values):
            """Set values of this vector.

            Parameters
            ----------
            indices : `int` or `slice`
                The position(s) that should be set
            values : {scalar, array-like, :class:`Ntuples.Vector`}
                The value(s) that are to be assigned.

                If ``indices`` is an integer, ``value`` must be scalar.

                If ``indices`` is a slice, ``value`` must be
                broadcastable to the size of the slice (same size,
                shape ``(1,)`` or single value).

            Returns
            -------
            `None`

            Examples
            --------
            >>> int_3 = Ntuples(3, 'int')
            >>> x = int_3.element([1, 2, 3])
            >>> x[0] = 5
            >>> x
            Ntuples(3, 'int').element([5, 2, 3])

            Assignment from array-like structures or another
            vector:

            >>> y = Ntuples(2, 'short').element([-1, 2])
            >>> x[:2] = y
            >>> x
            Ntuples(3, 'int').element([-1, 2, 3])
            >>> x[1:3] = [7, 8]
            >>> x
            Ntuples(3, 'int').element([-1, 7, 8])
            >>> x[:] = np.array([0, 0, 0])
            >>> x
            Ntuples(3, 'int').element([0, 0, 0])

            Broadcasting is also supported:

            >>> x[1:3] = -2.
            >>> x
            Ntuples(3, 'int').element([0, -2, -2])

            Array views are preserved:

            >>> y = x[::2]  # view into x
            >>> y[:] = -9
            >>> print(y)
            [-9, -9]
            >>> print(x)
            [-9, -2, -9]

            Be aware of unsafe casts and over-/underflows, there
            will be warnings at maximum.

            >>> x = Ntuples(2, 'int8').element([0, 0])
            >>> maxval = 255  # maximum signed 8-bit unsigned int
            >>> x[0] = maxval + 1
            >>> x
            Ntuples(2, 'int8').element([0, 0])
            """
            if isinstance(values, Ntuples.Vector):
                return self.data.__setitem__(indices, values.data)
            else:
                return self.data.__setitem__(indices, values)


def _blas_is_applicable(*args):
    """Whether BLAS routines can be applied or not.

    BLAS routines are available for single and double precision
    `float` or `complex` data only. If the arrays are non-contiguous,
    BLAS methods are usually slower, and array-writing routines do
    not work at all. Hence, only contiguous arrays are allowed.

    Parameters
    ----------
    x1,...,xN : :class:`~odl.space.base_ntuples.NtuplesBase.Vector`
        The vectors to be tested for BLAS conformity
    """
    if len(args) == 0:
        return False

    return (all(x.dtype == args[0].dtype and
                x.dtype in _BLAS_DTYPES and
                x.data.flags.contiguous
                for x in args))


def _lincomb(a, x1, b, x2, out, dtype):
    """Raw linear combination depending on data type."""

    # Shortcut for small problems
    if x1.size < 100:  # small array optimization
        out.data[:] = a * x1.data + b * x2.data
        return

    # Use blas for larger problems
    def fallback_axpy(x1, x2, n, a):
        """Fallback axpy implementation avoiding copy."""
        if a != 0:
            x2 /= a
            x2 += x1
            x2 *= a
        return x2

    def fallback_scal(a, x, n):
        """Fallback scal implementation."""
        x *= a
        return x

    def fallback_copy(x1, x2, n):
        """Fallback copy implementation."""
        x2[...] = x1[...]
        return x2

    if _blas_is_applicable(x1, x2, out):
        # pylint: disable=unbalanced-tuple-unpacking
        axpy, scal, copy = sp.linalg.blas.get_blas_funcs(
            ['axpy', 'scal', 'copy'], arrays=(x1.data, x2.data, out.data))
    else:
        axpy, scal, copy = (fallback_axpy, fallback_scal, fallback_copy)

    if x1 is x2 and b != 0:
        # x1 is aligned with x2 -> out = (a+b)*x1
        _lincomb(a + b, x1, 0, x1, out, dtype)
    elif out is x1 and out is x2:
        # All the vectors are aligned -> out = (a+b)*out
<<<<<<< HEAD
        scal(a+b, out.data, native(out.size))
=======
        scal(a + b, out.data, out.size)
>>>>>>> d0cb8b61
    elif out is x1:
        # out is aligned with x1 -> out = a*out + b*x2
        if a != 1:
            scal(a, out.data, native(out.size))
        if b != 0:
            axpy(x2.data, out.data, native(out.size), b)
    elif out is x2:
        # out is aligned with x2 -> out = a*x1 + b*out
        if b != 1:
            scal(b, out.data, native(out.size))
        if a != 0:
            axpy(x1.data, out.data, native(out.size), a)
    else:
        # We have exhausted all alignment options, so x1 != x2 != out
        # We now optimize for various values of a and b
        if b == 0:
            if a == 0:  # Zero assignment -> out = 0
                out.data[:] = 0
            else:  # Scaled copy -> out = a*x1
                copy(x1.data, out.data, native(out.size))
                if a != 1:
                    scal(a, out.data, native(out.size))
        else:
            if a == 0:  # Scaled copy -> out = b*x2
                copy(x2.data, out.data, native(out.size))
                if b != 1:
                    scal(b, out.data, native(out.size))

            elif a == 1:  # No scaling in x1 -> out = x1 + b*x2
                copy(x1.data, out.data, native(out.size))
                axpy(x2.data, out.data, native(out.size), b)
            else:  # Generic case -> out = a*x1 + b*x2
                copy(x2.data, out.data, native(out.size))
                if b != 1:
                    scal(b, out.data, native(out.size))
                axpy(x1.data, out.data, native(out.size), a)



def _repr_space_funcs(space):
    inner_str = ''

    weight = 1.0
    if space._space_funcs._dist_using_inner:
        inner_str += ', dist_using_inner=True'
    if isinstance(space._space_funcs, FnCustomInnerProduct):
        inner_str += ', inner=<custom inner>'
    elif isinstance(space._space_funcs, FnCustomNorm):
        inner_str += ', norm=<custom norm>'
    elif isinstance(space._space_funcs, FnCustomDist):
        inner_str += ', norm=<custom dist>'
    elif isinstance(space._space_funcs, FnConstWeighting):
        weight = space._space_funcs.const
        if weight != 1.0:
            inner_str += ', weight={}'.format(weight)
    elif isinstance(space._space_funcs, FnMatrixWeighting):
        weight = space._space_funcs.matrix
        inner_str += ', weight={!r}'.format(weight)

    exponent = space._space_funcs.exponent
    if exponent != 2.0:
        inner_str += ', exponent={}'.format(exponent)

    return inner_str


class Fn(FnBase, Ntuples):

    """The vector space :math:`\mathbb{F}^n` with vector multiplication.

    This space implements n-tuples of elements from a field
    :math:`\mathbb{F}`, which can be the real or the complex numbers.

    Its elements are represented as instances of the
    :class:`Fn.Vector` class.
    """

    def __init__(self, size, dtype, **kwargs):
        """Initialize a new instance.

        Parameters
        ----------
        size : positive `int`
            The number of dimensions of the space
        dtype : `object`
            The data type of the storage array. Can be provided in any
            way the `numpy.dtype` function understands, most notably
            as built-in type, as `numpy.dtype` or as `string`.

            Only scalar data types are allowed.

        kwargs : {'weight', 'exponent', 'dist', 'norm', 'inner',\
                  'dist_using_inner'}
            'weight' : array-like, float or `None`
                Use weighted inner product, norm, and dist.

                `None` (default):
                    No weighting, use standard functions

                `float`:
                    Weighting by a constant

                array-like:
                    Weighting by a matrix (2-dim. array) or a vector
                    (1-dim. array, corresponds to a diagonal matrix).
                    A matrix can also be given as a sparse matrix
                    (`scipy.sparse.spmatrix`).

                This option cannot be combined with ``dist``,
                ``norm`` or ``inner``.

            'exponent' : positive `float`
                Exponent of the norm. For values other than 2.0, no
                inner product is defined.
                If ``weight`` is a sparse matrix, only 1.0, 2.0 and
                ``inf`` are allowed.

                This option is ignored if ``dist``, ``norm`` or
                ``inner`` is given.

                Default: 2.0

            'dist' : `callable`, optional
                The distance function defining a metric on
                :math:`\mathbb{F}^n`.
                It must accept two :class:`Fn.Vector` arguments and
                fulfill the following mathematical conditions for any
                three vectors :math:`x, y, z`:

                - :math:`d(x, y) = d(y, x)`
                - :math:`d(x, y) \geq 0`
                - :math:`d(x, y) = 0 \Leftrightarrow x = y`
                - :math:`d(x, y) \geq d(x, z) + d(z, y)`

                By default, ``dist(x, y)`` is calculated as
                ``norm(x - y)``. This creates an intermediate array
                ``x-y``, which can be
                avoided by choosing ``dist_using_inner=True``.

                This option cannot be combined with ``weight``,
                ``norm`` or ``inner``.

            'norm' : `callable`, optional
                The norm implementation. It must accept an
                :class:`Fn.Vector` argument, return a
                `float` and satisfy the following
                conditions for all vectors :math:`x, y` and scalars
                :math:`s`:

                - :math:`\lVert x\\rVert \geq 0`
                - :math:`\lVert x\\rVert = 0 \Leftrightarrow x = 0`
                - :math:`\lVert s x\\rVert = \lvert s \\rvert
                  \lVert x\\rVert`
                - :math:`\lVert x + y\\rVert \leq \lVert x\\rVert +
                  \lVert y\\rVert`.

                By default, ``norm(x)`` is calculated as
                ``inner(x, x)``.

                This option cannot be combined with ``weight``,
                ``dist`` or ``inner``.

            'inner' : `callable`, optional
                The inner product implementation. It must accept two
                :class:`Fn.Vector` arguments, return a element from
                the field of the space (real or complex number) and
                satisfy the following conditions for all vectors
                :math:`x, y, z` and scalars :math:`s`:

                - :math:`\langle x,y\\rangle =
                  \overline{\langle y,x\\rangle}`
                - :math:`\langle sx, y\\rangle = s \langle x, y\\rangle`
                - :math:`\langle x+z, y\\rangle = \langle x,y\\rangle +
                  \langle z,y\\rangle`
                - :math:`\langle x,x\\rangle = 0 \Leftrightarrow x = 0`

                This option cannot be combined with ``weight``,
                ``dist`` or ``norm``.

            dist_using_inner : `bool`, optional
                Calculate ``dist`` using the formula

                :math:`\lVert x-y \\rVert^2 = \lVert x \\rVert^2 +
                \lVert y \\rVert^2 - 2\Re \langle x, y \\rangle`.

                This avoids the creation of new arrays and is thus faster
                for large arrays. On the downside, it will not evaluate to
                exactly zero for equal (but not identical) :math:`x` and
                :math:`y`.

                This option can only be used if ``exponent`` is 2.0.

                Default: `False`.
        """
        super().__init__(size, dtype)

        dist = kwargs.pop('dist', None)
        norm = kwargs.pop('norm', None)
        inner = kwargs.pop('inner', None)
        weight = kwargs.pop('weight', None)
        exponent = kwargs.pop('exponent', 2.0)
        dist_using_inner = bool(kwargs.pop('dist_using_inner', False))

        # Check validity of option combination (3 or 4 out of 4 must be None)
        if sum(x is None for x in (dist, norm, inner, weight)) < 3:
            raise ValueError('invalid combination of options `weight`, '
                             '`dist`, `norm` and `inner`.')
        if weight is not None:
            if np.isscalar(weight):
                self._space_funcs = FnConstWeighting(
                    weight, exponent, dist_using_inner=dist_using_inner)
            elif weight is None:
                pass
            elif isspmatrix(weight):
                self._space_funcs = FnMatrixWeighting(
                    weight, exponent, dist_using_inner=dist_using_inner)
            else:  # last possibility: make a matrix
                arr = np.asarray(weight)
                if arr.dtype == object:
                    raise ValueError('invalid weight argument {}.'
                                     ''.format(weight))
                if arr.ndim == 1:
                    self._space_funcs = FnVectorWeighting(
                        arr, exponent, dist_using_inner=dist_using_inner)
                elif arr.ndim == 2:
                    self._space_funcs = FnMatrixWeighting(
                        arr, exponent, dist_using_inner=dist_using_inner)
                else:
                    raise ValueError('array-like input {} is not 1- or '
                                     '2-dimensional.'.format(weight))

        elif dist is not None:
            self._space_funcs = FnCustomDist(dist)
        elif norm is not None:
            self._space_funcs = FnCustomNorm(norm)
        elif inner is not None:
            self._space_funcs = FnCustomInnerProduct(inner)
        else:  # all None -> no weighing
            self._space_funcs = FnNoWeighting(
                exponent, dist_using_inner=dist_using_inner)

        if is_real_dtype(self.dtype):
            self._real_dtype = self.dtype
        else:
            self._real_dtype = _TYPE_MAP_C2R[self.dtype]

    @property
    def exponent(self):
        """Exponent of the norm and distance."""
        return self._space_funcs.exponent

    @property
    def real_dtype(self):
        """The corresponding real data type of this space."""
        return self._real_dtype

    def _lincomb(self, a, x1, b, x2, out):
        """Linear combination of ``x1`` and ``x2``.

        Calculate ``out = a*x1 + b*x2`` using optimized BLAS
        routines if possible.

        Parameters
        ----------
        a, b : :attr:`~odl.space.base_ntuples.FnBase.field`
            Scalar to multiply x and y with.
        x1, x2 : :class:`Fn.Vector`
            The summands
        out : :class:`Fn.Vector`
            The vector to which the result is written

        Returns
        -------
        `None`

        Examples
        --------
        >>> c3 = Cn(3)
        >>> x = c3.element([1+1j, 2-1j, 3])
        >>> y = c3.element([4+0j, 5, 6+0.5j])
        >>> out = c3.element()
        >>> c3.lincomb(2j, x, 3-1j, y, out)  # out is returned
        Cn(3).element([(10-2j), (17-1j), (18.5+1.5j)])
        >>> out
        Cn(3).element([(10-2j), (17-1j), (18.5+1.5j)])
        """
        _lincomb(a, x1, b, x2, out, self.dtype)

    def _dist(self, x1, x2):
        """Calculate the distance between two vectors.

        Parameters
        ----------
        x1, x2 : :class:`Fn.Vector`
            Vectors whose mutual distance is calculated

        Returns
        -------
        dist : `float`
            Distance between the vectors

        Examples
        --------
        >>> from numpy.linalg import norm
        >>> c2_2 = Cn(2, dist=lambda x, y: norm(x - y, ord=2))
        >>> x = c2_2.element([3+1j, 4])
        >>> y = c2_2.element([1j, 4-4j])
        >>> c2_2.dist(x, y)
        5.0

        >>> c2_2 = Cn(2, dist=lambda x, y: norm(x - y, ord=1))
        >>> x = c2_2.element([3+1j, 4])
        >>> y = c2_2.element([1j, 4-4j])
        >>> c2_2.dist(x, y)
        7.0
        """
        return self._space_funcs.dist(x1, x2)

    def _norm(self, x):
        """Calculate the norm of a vector.

        Parameters
        ----------
        x : :class:`Fn.Vector`
            The vector whose norm is calculated

        Returns
        -------
        norm : `float`
            Norm of the vector

        Examples
        --------
        >>> import numpy as np
        >>> c2_2 = Cn(2, norm=np.linalg.norm)  # 2-norm
        >>> x = c2_2.element([3+1j, 1-5j])
        >>> c2_2.norm(x)
        6.0

        >>> from functools import partial
        >>> c2_1 = Cn(2, norm=partial(np.linalg.norm, ord=1))
        >>> x = c2_1.element([3-4j, 12+5j])
        >>> c2_1.norm(x)
        18.0
        """
        return self._space_funcs.norm(x)

    def _inner(self, x1, x2):
        """Raw inner product of two vectors.

        Parameters
        ----------
        x1, x2 : :class:`Fn.Vector`
            The vectors whose inner product is calculated

        Returns
        -------
        inner : :attr:`field` element
            Inner product of the vectors

        Examples
        --------
        >>> import numpy as np
        >>> c3 = Cn(2, inner=lambda x, y: np.vdot(y, x))
        >>> x = c3.element([5+1j, -2j])
        >>> y = c3.element([1, 1+1j])
        >>> c3.inner(x, y) == (5+1j)*1 + (-2j)*(1-1j)
        True

        Define a space with custom inner product:

        >>> weights = np.array([1., 2.])
        >>> def weighted_inner(x, y):
        ...     return np.vdot(weights * y.data, x.data)

        >>> c3w = Cn(2, inner=weighted_inner)
        >>> x = c3w.element(x)  # elements must be cast (no copy)
        >>> y = c3w.element(y)
        >>> c3w.inner(x, y) == 1*(5+1j)*1 + 2*(-2j)*(1-1j)
        True
        """
        return self._space_funcs.inner(x1, x2)

    def _multiply(self, x1, x2, out):
        """The entry-wise product of two vectors, assigned to out.

        Parameters
        ----------
        x1, x2 : :class:`Fn.Vector`
            Factors in the product
        out : :class:`Fn.Vector`
            The result vector

        Returns
        -------
        `None`

        Examples
        --------
        >>> c3 = Cn(3)
        >>> x = c3.element([5+1j, 3, 2-2j])
        >>> y = c3.element([1, 2+1j, 3-1j])
        >>> out = c3.element()
        >>> c3.multiply(x, y, out)  # out is returned
        Cn(3).element([(5+1j), (6+3j), (4-8j)])
        >>> out
        Cn(3).element([(5+1j), (6+3j), (4-8j)])
        """
        np.multiply(x1.data, x2.data, out=out.data)

    def _divide(self, x1, x2, out):
        """The entry-wise division of two vectors, assigned to out.

        Parameters
        ----------
        x1 : :class:`Fn.Vector`
            Dividend
        x1 : :class:`Fn.Vector`
            Divisior
        out : :class:`Fn.Vector`
            The result vector, quotient

        Returns
        -------
        `None`

        Examples
        --------
        >>> r3 = Rn(3)
        >>> x = r3.element([3, 5, 6])
        >>> y = r3.element([1, 2, 2])
        >>> out = r3.element()
        >>> r3.divide(x, y, out)  # out is returned
        Rn(3).element([3.0, 2.5, 3.0])
        >>> out
        Rn(3).element([3.0, 2.5, 3.0])
        """
        np.divide(x1.data, x2.data, out=out.data)

    def zero(self):
        """Create a vector of zeros.

        Examples
        --------
        >>> c3 = Cn(3)
        >>> x = c3.zero()
        >>> x
        Cn(3).element([0j, 0j, 0j])
        """
        return self.element(np.zeros(self.size, dtype=self.dtype))

    def one(self):
        """Create a vector of ones.

        Examples
        --------
        >>> c3 = Cn(3)
        >>> x = c3.one()
        >>> x
        Cn(3).element([(1+0j), (1+0j), (1+0j)])
        """
        return self.element(np.ones(self.size, dtype=self.dtype))

    def __eq__(self, other):
        """``s.__eq__(other) <==> s == other``.

        Returns
        -------
        equals : `bool`
            `True` if other is an instance of this space's type
<<<<<<< HEAD
            with the same
            :attr:`~odl.space.base_ntuples.NtuplesBase.size` and
            :attr:`~odl.space.base_ntuples.NtuplesBase.dtype`,
            and identical distance function, otherwise `False`.
=======
            with the same :attr:`~odl.NtuplesBase.size` and
            :attr:`~odl.NtuplesBase.dtype`, and identical
            distance function, otherwise `False`.
>>>>>>> d0cb8b61

        Examples
        --------
        >>> from numpy.linalg import norm
        >>> def dist(x, y, ord):
        ...     return norm(x - y, ord)

        >>> from functools import partial
        >>> dist2 = partial(dist, ord=2)
        >>> c3 = Cn(3, dist=dist2)
        >>> c3_same = Cn(3, dist=dist2)
        >>> c3  == c3_same
        True

        Different ``dist`` functions result in different spaces - the
        same applies for ``norm`` and ``inner``:

        >>> dist1 = partial(dist, ord=1)
        >>> c3_1 = Cn(3, dist=dist1)
        >>> c3_2 = Cn(3, dist=dist2)
        >>> c3_1 == c3_2
        False

        Be careful with Lambdas - they result in non-identical function
        objects:

        >>> c3_lambda1 = Cn(3, dist=lambda x, y: norm(x-y, ord=1))
        >>> c3_lambda2 = Cn(3, dist=lambda x, y: norm(x-y, ord=1))
        >>> c3_lambda1 == c3_lambda2
        False

        An :class:`Fn` space with the same data type is considered
        equal:

        >>> c3 = Cn(3)
        >>> f3_cdouble = Fn(3, dtype='complex128')
        >>> c3 == f3_cdouble
        True
        """
        if other is self:
            return True

        return (Ntuples.__eq__(self, other) and
                self._space_funcs == other._space_funcs)

    def __repr__(self):
        """s.__repr__() <==> repr(s)."""
        inner_str = '{}, {}'.format(self.size, dtype_repr(self.dtype))
        inner_str += _repr_space_funcs(self)
        return '{}({})'.format(self.__class__.__name__, inner_str)

    class Vector(FnBase.Vector, Ntuples.Vector):

        """Representation of an :class:`Fn` element."""

        def __init__(self, space, data):
            """Initialize a new instance."""
            if not isinstance(space, Fn):
                raise TypeError('{!r} not an `Fn` instance.'
                                ''.format(space))
            super().__init__(space, data)

        @property
        def real(self):
            """The real part of this vector.

            Returns
            -------
            real : :class:`Rn.Vector` view
                The real part this vector as a vector in :class:`Rn`

            Examples
            --------
            >>> c3 = Cn(3)
            >>> x = c3.element([5+1j, 3, 2-2j])
            >>> x.real
            Rn(3).element([5.0, 3.0, 2.0])

            The :class:`Rn` vector is really a view, so changes affect
            the original array:

            >>> x.real *= 2
            >>> x
            Cn(3).element([(10+1j), (6+0j), (4-2j)])
            """
            rn = Rn(self.space.size, self.space.real_dtype)
            return rn.element(self.data.real)

        @real.setter
        def real(self, newreal):
            """The setter for the real part.

            This method is invoked by ``vec.real = other``.

            Parameters
            ----------
            newreal : array-like or scalar
                The new real part for this vector.

            Examples
            --------
            >>> c3 = Cn(3)
            >>> x = c3.element([5+1j, 3, 2-2j])
            >>> a = Rn(3).element([0, 0, 0])
            >>> x.real = a
            >>> x
            Cn(3).element([1j, 0j, -2j])

            Other array-like types and broadcasting:

            >>> x.real = 1.0
            >>> x
            Cn(3).element([(1+1j), (1+0j), (1-2j)])
            >>> x.real = [0, 2, -1]
            >>> x
            Cn(3).element([1j, (2+0j), (-1-2j)])
            """
            self.real.data[:] = newreal

        @property
        def imag(self):
            """The imaginary part of this vector.

            Returns
            -------
            imag : :class:`Rn.Vector`
                The imaginary part this vector as a vector in
                :class:`Rn`

            Examples
            --------
            >>> c3 = Cn(3)
            >>> x = c3.element([5+1j, 3, 2-2j])
            >>> x.imag
            Rn(3).element([1.0, 0.0, -2.0])

            The :class:`Rn` vector is really a view, so changes affect
            the original array:

            >>> x.imag *= 2
            >>> x
            Cn(3).element([(5+2j), (3+0j), (2-4j)])
            """
            rn = Rn(self.space.size, self.space.real_dtype)
            return rn.element(self.data.imag)

        @imag.setter
        def imag(self, newimag):
            """The setter for the imaginary part.

            This method is invoked by ``vec.imag = other``.

            Parameters
            ----------
            newreal : array-like or scalar
                The new imaginary part for this vector.

            Examples
            --------
            >>> x = Cn(3).element([5+1j, 3, 2-2j])
            >>> a = Rn(3).element([0, 0, 0])
            >>> x.imag = a; print(x)
            [(5+0j), (3+0j), (2+0j)]

            Other array-like types and broadcasting:

            >>> x.imag = 1.0; print(x)
            [(5+1j), (3+1j), (2+1j)]
            >>> x.imag = [0, 2, -1]; print(x)
            [(5+0j), (3+2j), (2-1j)]
            """
            self.imag.data[:] = newimag

        def conj(self, out=None):
            """The complex conjugate of this vector.

            Parameters
            ----------
            out : :class:`Fn.Vector`, optional
                Vector to which the complex conjugate is written.
                Must be an element of this vector's space.

            Returns
            -------
            out : :class:`Fn.Vector`
                The complex conjugate vector. If ``out`` was
                provided, it is returned. Otherwise, the complex
                conjugate is returned as a new vector.

            Examples
            --------
            >>> x = Cn(3).element([5+1j, 3, 2-2j])
            >>> y = x.conj(); print(y)
            [(5-1j), (3-0j), (2+2j)]

            The out parameter allows you to avoid a copy

            >>> z = Cn(3).element()
            >>> z_out = x.conj(out=z); print(z)
            [(5-1j), (3-0j), (2+2j)]
            >>> z_out is z
            True

            It can also be used for inplace conj
            >>> x_out = x.conj(out=x); print(x)
            [(5-1j), (3-0j), (2+2j)]
            >>> x_out is x
            True
            """
            if out is None:
                return self.space.element(self.data.conj())
            else:
                self.data.conj(out.data)
                return out


class Cn(Fn):

    """The complex vector space :math:`C^n` with vector multiplication.

    See also
    --------
    Fn : n-tuples over a field :math:`\mathbb{F}` with arbitrary scalar
        data type
    """

    def __init__(self, size, dtype='complex128', **kwargs):
        """Initialize a new instance.

        Parameters
        ----------
        size : positive `int`
            The number of dimensions of the space
        dtype : `object`
            The data type of the storage array. Can be provided in any
            way the `numpy.dtype` function understands, most notably
            as built-in type, as one of NumPy's internal datatype
            objects or as string.

            Only complex floating-point data types are allowed.
        kwargs : {'weight', 'dist', 'norm', 'inner', 'dist_using_inner'}
            See :class:`Fn`
        """
        super().__init__(size, dtype, **kwargs)

        if not is_complex_floating_dtype(self._dtype):
            raise TypeError('data type {} not a complex floating-point type.'
                            ''.format(dtype))

    def __repr__(self):
        """``s.__repr__() <==> repr(s)``."""
        inner_fstr = '{}'
        if self.dtype != np.complex128:
            inner_fstr += ', {dtype}'

        inner_str = inner_fstr.format(self.size, dtype=dtype_repr(self.dtype))
        inner_str += _repr_space_funcs(self)
        return '{}({})'.format(self.__class__.__name__, inner_str)

    def __str__(self):
        """``cn.__str__() <==> str(cn)``."""
        if self.dtype == np.complex128:
            return 'Cn({})'.format(self.size)
        else:
            return 'Cn({}, {})'.format(self.size, self.dtype)

    class Vector(Fn.Vector):
        """A vector in a real :class:`Fn` space

        See also
        --------
        Fn.Vector
        """
        pass


class Rn(Fn):

    """The real vector space :math:`R^n` with vector multiplication.

    See also
    --------
    Fn : n-tuples over a field :math:`\mathbb{F}` with arbitrary scalar
        data type
    """

    def __init__(self, size, dtype='float64', **kwargs):
        """Initialize a new instance.

        Parameters
        ----------
        size : positive `int`
            The number of dimensions of the space
        dtype : `object`
            The data type of the storage array. Can be provided in any
            way the `numpy.dtype` function understands, most notably
            as built-in type, as one of NumPy's internal datatype
            objects or as string.

            Only real floating-point data types are allowed.
        kwargs : {'weight', 'dist', 'norm', 'inner', 'dist_using_inner'}
            See :class:`Fn`
        """
        super().__init__(size, dtype, **kwargs)

        if not is_real_floating_dtype(self.dtype):
            raise TypeError('data type {} not a real floating-point type.'
                            ''.format(dtype))

    def __repr__(self):
        """``s.__repr__() <==> repr(s)``."""
        inner_fstr = '{}'
        if self.dtype != 'float64':
            inner_fstr += ', {dtype}'

        inner_str = inner_fstr.format(self.size, dtype=dtype_repr(self.dtype))
        inner_str += _repr_space_funcs(self)
        return '{}({})'.format(self.__class__.__name__, inner_str)

    def __str__(self):
        """``rn.__str__() <==> str(rn)``."""
        if self.dtype == np.float64:
            return 'Rn({})'.format(self.size)
        else:
            return 'Rn({}, {})'.format(self.size, self.dtype)

    class Vector(Fn.Vector):
        """A vector in a complex :class:`Fn` space

        See also
        --------
        Fn.Vector
        """
        pass


class MatVecOperator(Operator):

    """Matrix multiply operator :math:`\mathbb{F}^n -> \mathbb{F}^m`."""

    def __init__(self, dom, ran, matrix):
        """Initialize a new instance.

        Parameters
        ----------
        dom : :class:`Fn`
            Space on whose elements the matrix acts. Its dtype must be
            castable to the range dtype.
        ran : :class:`Fn`
            Space to which the matrix maps
        matrix : array-like or `scipy.sparse.spmatrix`
            Matrix representing the linear operator. Its shape must be
            ``(m, n)``, where ``n`` is the size of ``dom`` and ``m`` the size
            of ``ran``. Its dtype must be castable to the range dtype.
        """
        super().__init__(dom, ran, linear=True)
        if not isinstance(dom, Fn):
            raise TypeError('domain {!r} is not an `Fn` instance.'
                            ''.format(dom))
        if not isinstance(ran, Fn):
            raise TypeError('range {!r} is not an `Fn` instance.'
                            ''.format(ran))
        if not np.can_cast(dom.dtype, ran.dtype):
            raise TypeError('domain data type {} cannot be safely cast to '
                            'range data type {}.'
                            ''.format(dom.dtype, ran.dtype))

        if isspmatrix(matrix):
            self._matrix = matrix
        else:
            self._matrix = np.asarray(matrix)

        if self._matrix.shape != (ran.size, dom.size):
            raise ValueError('matrix shape {} does not match the required '
                             'shape {} of a matrix {} --> {}.'
                             ''.format(self._matrix.shape,
                                       (ran.size, dom.size),
                                       dom, ran))
        if not np.can_cast(self._matrix.dtype, ran.dtype):
            raise TypeError('matrix data type {} cannot be safely cast to '
                            'range data type {}.'
                            ''.format(matrix.dtype, ran.dtype))

    @property
    def matrix(self):
        """Matrix representing this operator."""
        return self._matrix

    @property
    def matrix_issparse(self):
        """Whether the representing matrix is sparse or not."""
        return isspmatrix(self.matrix)

    @property
    def adjoint(self):
        """Adjoint operator represented by the adjoint matrix."""
        if self.domain.field != self.range.field:
            raise NotImplementedError('adjoint not defined since fields '
                                      'of domain and range differ ({} != {}).'
                                      ''.format(self.domain.field,
                                                self.range.field))
        return MatVecOperator(self.range, self.domain,
                              self.matrix.conj().T)

    def _call(self, x):
        """Raw call method on input, producing a new output."""
        return self.range.element(self.matrix.dot(x.data))

    def _apply(self, x, out):
        """Raw apply method on input, writing to given output."""
        if self.matrix_issparse:
            # Unfortunately, there is no native in-place dot product for
            # sparse matrices
            out.data[:] = self.matrix.dot(x.data)
        else:
            self.matrix.dot(x.data, out=out.data)

    # TODO: repr and str


def _weighting(weight, exponent, dist_using_inner=False):
    if np.isscalar(weight):
        weighting = FnConstWeighting(
            weight, exponent=exponent, dist_using_inner=dist_using_inner)
    elif isspmatrix(weight):
        weighting = FnMatrixWeighting(
            weight, exponent=exponent, dist_using_inner=dist_using_inner)
    else:
        weight_ = np.asarray(weight)
        if weight_.dtype == object:
            raise ValueError('bad weight {}'.format(weight))
        if weight_.ndim == 1:
            weighting = FnVectorWeighting(
                weight_, exponent=exponent, dist_using_inner=dist_using_inner)
        elif weight_.ndim == 2:
            weighting = FnMatrixWeighting(
                weight_, exponent=exponent, dist_using_inner=dist_using_inner)
        else:
            raise ValueError('array-like weight must have 1 or 2 dimensions, '
                             'but {} has {} dimensions.'
                             ''.format(weight, weight_.ndim))
    return weighting


def weighted_inner(weight):
    """Weighted inner product on :class:`Fn` spaces as free function.

    Parameters
    ----------
    weight : scalar or array-like
        Weight of the inner product. A scalar is interpreted as a
        constant weight, a 1-dim. array as a weighting vector and a
        2-dimensional array as a weighting matrix.

    Returns
    -------
    inner : `callable`
        Inner product function with given weight. Constant weightings
        are applicable to spaces of any size, for arrays the sizes
        of the weighting and the space must match.

    See also
    --------
    FnConstWeighting, FnVectorWeighting, FnMatrixWeighting
    """
    return _weighting(weight, exponent=2.0).inner


def weighted_norm(weight, exponent=2.0):
    """Weighted norm on :class:`Fn` spaces as free function.

    Parameters
    ----------
    weight : scalar or array-like
        Weight of the norm. A scalar is interpreted as a
        constant weight, a 1-dim. array as a weighting vector and a
        2-dimensional array as a weighting matrix.
    exponent : positive `float`
        Exponent of the norm. If ``weight`` is a sparse matrix, only
        1.0, 2.0 and ``inf`` are allowed.

    Returns
    -------
    norm : `callable`
        Norm function with given weight. Constant weightings
        are applicable to spaces of any size, for arrays the sizes
        of the weighting and the space must match.

    See also
    --------
    FnConstWeighting, FnVectorWeighting, FnMatrixWeighting
    """
    return _weighting(weight, exponent=exponent).norm


def weighted_dist(weight, exponent=2.0, use_inner=False):
    """Weighted distance on :class:`Fn` spaces as free function.

    Parameters
    ----------
    weight : scalar or array-like
        Weight of the distance. A scalar is interpreted as a
        constant weight, a 1-dim. array as a weighting vector and a
        2-dimensional array as a weighting matrix.
    exponent : positive `float`
        Exponent of the norm. If ``weight`` is a sparse matrix, only
        1.0, 2.0 and ``inf`` are allowed.
    use_inner : `bool`, optional
        Calculate ``dist`` using the formula

        :math:`\lVert x-y \\rVert^2 = \lVert x \\rVert^2 +
        \lVert y \\rVert^2 - 2\Re \langle x, y \\rangle`.

        This avoids the creation of new arrays and is thus faster
        for large arrays. On the downside, it will not evaluate to
        exactly zero for equal (but not identical) :math:`x` and
        :math:`y`.

        Can only be used if ``exponent`` is 2.0.

    Returns
    -------
    dist : `callable`
        Distance function with given weight. Constant weightings
        are applicable to spaces of any size, for arrays the sizes
        of the weighting and the space must match.

    See also
    --------
    FnConstWeighting, FnVectorWeighting, FnMatrixWeighting
    """
    return _weighting(weight, exponent=exponent,
                      dist_using_inner=use_inner).dist


def _norm_default(x):
    if _blas_is_applicable(x):
        nrm2 = sp.linalg.blas.get_blas_funcs('nrm2', dtype=x.dtype)
        norm = partial(nrm2, n=native(x.size))
    else:
        norm = np.linalg.norm
    return norm(x.data)


def _pnorm_default(x, p):
    # TODO: Other approaches based on BLAS dot or nrm2 do not give a speed
    # advantage. Maybe there is a faster method?
    return np.linalg.norm(x.data, ord=p)


def _pnorm_diagweight(x, p, w):
    # This is faster than first applying the weights and then summing with
    # BLAS dot or nrm2
    xp = np.abs(x.data)
    if np.isfinite(p):
        xp = np.power(xp, p, out=xp)
        xp *= w  # w is a plain NumPy array
        return np.sum(xp)**(1/p)
    else:
        xp *= w
        return np.max(xp)


def _inner_default(x1, x2):
    if _blas_is_applicable(x1, x2):
        dotc = sp.linalg.blas.get_blas_funcs('dotc', dtype=x1.dtype)
        dot = partial(dotc, n=native(x1.size))
    elif is_real_dtype(x1.dtype):
        dot = np.dot  # still much faster than vdot
    else:
        dot = np.vdot  # slowest alternative
    # x2 as first argument because we want linearity in x1
    return dot(x2.data, x1.data)


class FnWeighting(FnWeightingBase):

    """Abstract base class for :class:`Fn` weighting."""

    def inner(self, x1, x2):
        """Calculate the inner product of two vectors.

        Parameters
        ----------
        x1, x2 : :class:`Fn.Vector`
            Vectors whose inner product is calculated

        Returns
        -------
        inner : `float` or `complex`
            The inner product of the two provided vectors
        """
        raise NotImplementedError


class FnMatrixWeighting(FnWeighting):

    """Matrix weighting for :class:`Fn`.

    For exponent 2.0, a new weighted inner product with matrix :math:`W`
    is defined as

    :math:`\langle a, b\\rangle_W := b^H W a`

    with :math:`b^H` standing for transposed complex conjugate.

    For other exponents, only norm and dist are defined. In the case of
    exponent ``inf``, the weighted norm is

    :math:`\lVert a\\rVert_{W, \infty} := \lVert W a\\rVert_\infty`,

    otherwise it is

    :math:`\lVert a\\rVert_{W, p} := \lVert W^{1/p} a\\rVert_p`.

    Not that this definition does **not** fulfill the limit property
    in :math:`p`, i.e.

    :math:`\lim_{p\\to\\infty} \lVert a\\rVert_{W,p} =
    \lVert a\\rVert_\infty \\neq \lVert a\\rVert_{W,\infty}`

    unless :math:`W` is the identity matrix.

    The matrix must be Hermitian and posivive definite, otherwise it
    does not define an inner product or norm, respectively. This is not
    checked during initialization.
    """

    def __init__(self, matrix, exponent=2.0, dist_using_inner=False, **kwargs):
        """Initialize a new instance.

        Parameters
        ----------
        matrix : `scipy.sparse.spmatrix` or array-like, 2-dim.
            Square weighting matrix of the inner product
        exponent : positive `float`
            Exponent of the norm. For values other than 2.0, the inner
            product is not defined.
            If ``matrix`` is a sparse matrix, only 1.0, 2.0 and ``inf``
            are allowed.
        dist_using_inner : `bool`, optional
            Calculate ``dist`` using the formula

            :math:`\lVert x-y \\rVert^2 = \lVert x \\rVert^2 +
            \lVert y \\rVert^2 - 2\Re \langle x, y \\rangle`.

            This avoids the creation of new arrays and is thus faster
            for large arrays. On the downside, it will not evaluate to
            exactly zero for equal (but not identical) :math:`x` and
            :math:`y`.

            Can only be used if ``exponent`` is 2.0.
        kwargs : {'precomp_mat_pow', 'cache_mat_pow'}

            'precomp_mat_pow' : `bool`
                If `True`, precompute the matrix power :math:`W^{1/p}`
                during initialization. This has no effect if
                ``exponent`` is 1.0, 2.0 or ``inf``.

                Default: `False`

            'cache_mat_pow' : `bool`
                If `True`, cache the matrix power :math:`W^{1/p}` during
                the first call to ``norm`` or ``dist``. This has no
                effect if ``exponent`` is 1.0, 2.0 or ``inf``.

                Default: `False`
        """
        precomp_mat_pow = kwargs.pop('precomp_mat_pow', False)
        cache_mat_pow = kwargs.pop('cache_mat_pow', True)
        super().__init__(exponent=exponent, dist_using_inner=dist_using_inner)

        if isspmatrix(matrix):
            self._matrix = matrix
        else:
            self._matrix = np.asarray(matrix)
            if self._matrix.dtype == object:
                raise ValueError('invalid matrix {}.'.format(matrix))
            elif self._matrix.ndim != 2:
                raise ValueError('matrix {} is {}-dimensional instead of '
                                 '2-dimensional.'
                                 ''.format(matrix, self._matrix.ndim))

        if self._matrix.shape[0] != self._matrix.shape[1]:
            raise ValueError('matrix with shape {} not square.'
                             ''.format(self._matrix.shape))

        if (self.matrix_issparse and
                self._exponent not in (1.0, 2.0, float('inf'))):
            raise NotImplementedError('sparse matrices only supported for '
                                      'exponent 1.0, 2.0 or `inf`.')

        if self._exponent in (1.0, float('inf')):
            self._mat_pow = self._matrix
        elif precomp_mat_pow and self._exponent != 2.0:
            eigval, eigvec = sp.linalg.eigh(self._matrix)
            eigval **= 1.0/self._exponent
            self._mat_pow = (eigval * eigvec).dot(eigvec.conj().T)

        self._cache_mat_pow = bool(cache_mat_pow)

    @property
    def matrix(self):
        """Weighting matrix of this inner product."""
        return self._matrix

    @property
    def matrix_issparse(self):
        """Whether the representing matrix is sparse or not."""
        return isspmatrix(self.matrix)

    def matrix_isvalid(self):
        """Test if the matrix is positive definite Hermitian.

        This test tries to calculate a Cholesky decomposition and can
        be very time-consuming for large matrices. Sparse matrices are
        not supported.
        """
        if self.matrix_issparse:
            raise NotImplementedError('validation not supported for sparse '
                                      'matrices.')
        try:
            np.linalg.cholesky(self.matrix)
            return np.array_equal(self.matrix, self.matrix.conj().T)
        except np.linalg.LinAlgError:
            return False

    def __eq__(self, other):
        """``inner.__eq__(other) <==> inner == other``.

        Returns
        -------
        equals : `bool`
            `True` if other is an :class:`FnMatrixWeighting` instance
            with **identical** matrix, `False` otherwise.

        See also
        --------
        equiv : test for equivalent inner products
        """
        if other is self:
            return True

        return (isinstance(other, FnMatrixWeighting) and
                self.matrix is other.matrix and
                super().__eq__(other))

    def equiv(self, other):
        """Test if other is an equivalent weighting.

        Returns
        -------
        equivalent : `bool`
            `True` if other is an :class:`FnWeighting` instance which
            yields the same result as this inner product for any
            input, `False` otherwise. This is checked by entry-wise
            comparison of this inner product's matrix with the matrix
            or constant of other.
        """
        # Optimization for equality
        if self == other:
            return True

        elif self.exponent != getattr(other, 'exponent', -1):
            return False

        elif isinstance(other, FnMatrixWeighting):
            if self.matrix.shape != other.matrix.shape:
                return False

            if self.matrix_issparse:
                if other.matrix_issparse:
                    # Optimization for different number of nonzero elements
                    if self.matrix.nnz != other.matrix.nnz:
                        return False
                    else:
                        # Most efficient out-of-the-box comparison
                        return (self.matrix != other.matrix).nnz == 0
                else:  # Worst case: compare against dense matrix
                    return np.array_equal(self.matrix.todense(), other.matrix)

            else:  # matrix of `self` is dense
                if other.matrix_issparse:
                    return np.array_equal(self.matrix, other.matrix.todense())
                else:
                    return np.array_equal(self.matrix, other.matrix)

        elif isinstance(other, FnVectorWeighting):
            if self.matrix_issparse:
                return (np.array_equiv(self.matrix.diagonal(),
                                       other.vector) and
                        np.array_equal(self.matrix.asformat('dia').offsets,
                                       np.array([0])))
            else:
                return np.array_equal(
                    self.matrix, other.vector * np.eye(self.matrix.shape[0]))

        elif isinstance(other, FnConstWeighting):
            if self.matrix_issparse:
                return (np.array_equiv(self.matrix.diagonal(), other.const) and
                        np.array_equal(self.matrix.asformat('dia').offsets,
                                       np.array([0])))
            else:
                return np.array_equal(
                    self.matrix, other.const * np.eye(self.matrix.shape[0]))
        else:
            return False

    def inner(self, x1, x2):
        """Calculate the matrix-weighted inner product of two vectors.

        Parameters
        ----------
        x1, x2 : :class:`Fn.Vector`
            Vectors whose inner product is calculated

        Returns
        -------
        inner : `float` or `complex`
            The inner product of the vectors
        """
        if self.exponent != 2.0:
            raise NotImplementedError('No inner product defined for '
                                      'exponent != 2 (got {}).'
                                      ''.format(self.exponent))
        else:
            inner = _inner_default(x1.space.element(self.matrix.dot(x1)), x2)
            if is_real_dtype(x1.dtype):
                return float(inner)
            else:
                return complex(inner)

    def norm(self, x):
        """Calculate the matrix-weighted norm of a vector.

        Parameters
        ----------
        x : :class:`Fn.Vector`
            Vector whose norm is calculated

        Returns
        -------
        norm : `float`
            The norm of the vector
        """
        if self.exponent == 2.0:
            norm_squared = self.inner(x, x).real  # TODO: optimize?
            if norm_squared < 0:
                norm_squared = 0.0  # Compensate for numerical error
            return sqrt(norm_squared)
        else:
            if not hasattr(self, '_mat_pow'):
                # This case can only be reached if p != 1,2,inf
                if self.matrix_issparse:
                    raise NotImplementedError('sparse matrix powers not '
                                              'suppoerted.')
                else:
                    eigval, eigvec = sp.linalg.eigh(self.matrix)
                    eigval **= 1.0/self.exponent
                    mat_pow = (eigval * eigvec).dot(eigvec.conj().T)
                    if self._cache_mat_pow:
                        self._mat_pow = mat_pow
            else:
                mat_pow = self._mat_pow

            return float(_pnorm_default(x.space.element(mat_pow.dot(x)),
                                        self.exponent))

    def __repr__(self):
        """``w.__repr__() <==> repr(w)``."""
        if self.matrix_issparse:
            inner_fstr = ('<{shape} sparse matrix, format {fmt!r}, {nnz} '
                          'stored entries>')
            fmt = self.matrix.format
            nnz = self.matrix.nnz
            if self.exponent != 2.0:
                inner_fstr += ', exponent={ex}'
            if self._dist_using_inner:
                inner_fstr += ', dist_using_inner=True'
        else:
            inner_fstr = '\n{matrix!r}'
            fmt = ''
            nnz = 0
            if self.exponent != 2.0:
                inner_fstr += ',\nexponent={ex}'
            if self._dist_using_inner:
                inner_fstr += ',\ndist_using_inner=True'
            else:
                inner_fstr += '\n'

        inner_str = inner_fstr.format(shape=self.matrix.shape, fmt=fmt,
                                      nnz=nnz, ex=self.exponent,
                                      matrix=self.matrix)
        return '{}({})'.format(self.__class__.__name__, inner_str)

    def __str__(self):
        """``w.__str__() <==> str(w)``."""
        if self.exponent == 2.0:
            return 'Weighting: matrix =\n{}'.format(self.matrix)
        else:
            return 'Weighting: p = {}, matrix =\n{}'.format(self.exponent,
                                                            self.matrix)


class FnVectorWeighting(FnWeighting):

    """Vector weighting for :class:`Fn`.

    For exponent 2.0, a new weighted inner product with vector :math:`w`
    is defined as

    :math:`\langle a, b\\rangle_w := b^H (w \odot a)`

    with :math:`b^H` standing for transposed complex conjugate and
    :math:`w \odot a` for element-wise multiplication.

    For other exponents, only norm and dist are defined. In the case of
    exponent ``inf``, the weighted norm is

    :math:`\lVert a\\rVert_{w,\infty}:=\lVert w\odot a\\rVert_\infty`,

    otherwise it is

    :math:`\lVert a\\rVert_{w, p} := \lVert w^{1/p}\odot a\\rVert_p`.

    Not that this definition does **not** fulfill the limit property
    in :math:`p`, i.e.

    :math:`\lim_{p\\to\\infty} \lVert a\\rVert_{w,p} =
    \lVert a\\rVert_\infty \\neq \lVert a\\rVert_{w,\infty}`

    unless :math:`w = (1,\dots,1)`.

    The vector may only have positive entries, otherwise it does not
    define an inner product or norm, respectively. This is not checked
    during initialization.
    """

    def __init__(self, vector, exponent=2.0, dist_using_inner=False):
        """Initialize a new instance.

        Parameters
        ----------
        vector : array-like, one-dim.
            Weighting vector of the inner product
        exponent : positive `float`
            Exponent of the norm. For values other than 2.0, the inner
            product is not defined.
            If ``matrix`` is a sparse matrix, only 1.0, 2.0 and ``inf``
            are allowed.
        dist_using_inner : `bool`, optional
            Calculate ``dist`` using the formula

            :math:`\lVert x-y \\rVert^2 = \lVert x \\rVert^2 +
            \lVert y \\rVert^2 - 2\Re \langle x, y \\rangle`.

            This avoids the creation of new arrays and is thus faster
            for large arrays. On the downside, it will not evaluate to
            exactly zero for equal (but not identical) :math:`x` and
            :math:`y`.

            Can only be used if ``exponent`` is 2.0.
        """
        super().__init__(exponent=exponent, dist_using_inner=dist_using_inner)
        if not isinstance(vector, Fn.Vector):
            self._vector = np.asarray(vector)
        else:
            self._vector = vector
        if self.vector.dtype == object:
            raise ValueError('invalid vector {}.'.format(vector))
        elif self.vector.ndim != 1:
            raise ValueError('vector {} is {}-dimensional instead of '
                             '1-dimensional.'
                             ''.format(vector, self._vector.ndim))

    @property
    def vector(self):
        """Weighting vector of this inner product."""
        return self._vector

    def vector_is_valid(self):
        """Test if the vector is a valid weight, i.e. positive."""
        return np.all(self.vector > 0)

    def __eq__(self, other):
        """``inner.__eq__(other) <==> inner == other``.

        Returns
        -------
        equals : `bool`
            `True` if other is an :class:`FnVectorWeighting` instance
            with **identical** vector, `False` otherwise.

        See also
        --------
        equiv : test for equivalent inner products
        """
        if other is self:
            return True

        return (isinstance(other, FnVectorWeighting) and
                self.vector is other.vector and
                super().__eq__(other))

    def equiv(self, other):
        """Test if other is an equivalent weighting.

        Returns
        -------
        equivalent : `bool`
            `True` if ``other`` is an :class:`FnWeighting` instance
            which yields the same result as this inner product for any
            input, `False` otherwise. This is checked by entry-wise
            comparison of matrices/vectors/constant of this inner
            product and ``other``.
        """
        # Optimization for equality
        if self == other:
            return True
        elif (not isinstance(other, FnWeighting) or
              self.exponent != other.exponent):
            return False
        elif isinstance(other, FnMatrixWeighting):
            return other.equiv(self)
        elif isinstance(other, FnConstWeighting):
            return np.array_equiv(self.vector, other.const)
        else:
            return np.array_equal(self.vector, other.vector)

    def inner(self, x1, x2):
        """Calculate the vector weighted inner product of two vectors.

        Parameters
        ----------
        x1, x2 : :class:`Fn.Vector`
            Vectors whose inner product is calculated

        Returns
        -------
        inner : `float` or `complex`
            The inner product of the two provided vectors
        """
        if self.exponent != 2.0:
            raise NotImplementedError('No inner product defined for '
                                      'exponent != 2 (got {}).'
                                      ''.format(self.exponent))
        else:
            inner = _inner_default(x1 * self.vector, x2)
            if is_real_dtype(x1.dtype):
                return float(inner)
            else:
                return complex(inner)

    def norm(self, x):
        """Calculate the vector-weighted norm of a vector.

        Parameters
        ----------
        x : :class:`Fn.Vector`
            Vector whose norm is calculated

        Returns
        -------
        norm : `float`
            The norm of the provided vector
        """
        if self.exponent == 2.0:
            norm_squared = self.inner(x, x).real  # TODO: optimize?!
            if norm_squared < 0:
                norm_squared = 0.0  # Compensate for numerical error
            return sqrt(norm_squared)
        else:
            return float(_pnorm_diagweight(x, self.exponent, self.vector))

    def __repr__(self):
        """``w.__repr__() <==> repr(w)``."""
        inner_fstr = '{vector!r}'
        if self.exponent != 2.0:
            inner_fstr += ', exponent={ex}'
        if self._dist_using_inner:
            inner_fstr += ', dist_using_inner=True'

        inner_str = inner_fstr.format(vector=self.vector, ex=self.exponent)
        return '{}({})'.format(self.__class__.__name__, inner_str)

    def __str__(self):
        """``w._str__() <==> str(w)``."""
        if self.exponent == 2.0:
            return 'Weighting: vector =\n{}'.format(self.vector)
        else:
            return 'Weighting: p = {}, vector =\n{}'.format(self.exponent,
                                                            self.vector)


class FnConstWeighting(FnWeighting):

    """Weighting of :class:`Fn` by a constant.

    For exponent 2.0, a new weighted inner product with constant
    :math:`c` is defined as

    :math:`\langle a, b\\rangle_c := c\ b^H a`

    with :math:`b^H` standing for transposed complex conjugate.

    For other exponents, only norm and dist are defined. In the case of
    exponent ``inf``, the weighted norm is defined as

    :math:`\lVert a\\rVert_{c, \infty} := c \lVert a\\rVert_\infty`,

    otherwise it is

    :math:`\lVert a\\rVert_{c, p} := c^{1/p}  \lVert a\\rVert_p`.

    Not that this definition does **not** fulfill the limit property
    in :math:`p`, i.e.

    :math:`\lim_{p\\to\\infty} \lVert a\\rVert_{c,p} =
    \lVert a\\rVert_\infty \\neq \lVert a\\rVert_{c,\infty}`

    unless :math:`c = 1`.

    The constant :math:`c` must be positive.
    """

    def __init__(self, constant, exponent=2.0, dist_using_inner=False):
        """Initialize a new instance.

        Parameters
        ----------
        constant : positive `float`
            Weighting constant of the inner product.
        exponent : positive `float`
            Exponent of the norm. For values other than 2.0, the inner
            product is not defined.
        dist_using_inner : `bool`, optional
            Calculate ``dist`` using the formula

            :math:`\lVert x-y \\rVert^2 = \lVert x \\rVert^2 +
            \lVert y \\rVert^2 - 2\Re \langle x, y \\rangle`.

            This avoids the creation of new arrays and is thus faster
            for large arrays. On the downside, it will not evaluate to
            exactly zero for equal (but not identical) :math:`x` and
            :math:`y`.

            Can only be used if ``exponent`` is 2.0.
        """
        super().__init__(exponent=exponent, dist_using_inner=dist_using_inner)
        self._const = float(constant)
        if self.const <= 0:
            raise ValueError('constant {} is not positive.'.format(constant))
        if not np.isfinite(self.const):
            raise ValueError('constant {} is invalid.'.format(constant))

    @property
    def const(self):
        """Weighting constant of this inner product."""
        return self._const

    def __eq__(self, other):
        """``inner.__eq__(other) <==> inner == other``.

        Returns
        -------
        equal : `bool`
            `True` if other is an :class:`FnConstWeighting`
            instance with the same constant, `False` otherwise.
        """
        if other is self:
            return True

        # TODO: make symmetric?
        return (isinstance(other, FnConstWeighting) and
                self.const == other.const and
                super().__eq__(other))

    def equiv(self, other):
        """Test if other is an equivalent weighting.

        Returns
        -------
        equivalent : `bool`
            `True` if other is an :class:`FnWeighting` instance which
            yields the same result as this inner product for any
            input, `False` otherwise. This is the same as equality
            if ``other`` is an :class:`FnConstWeighting` instance,
            otherwise the :meth:`equiv` method of ``other`` is called.
        """
        if isinstance(other, FnConstWeighting):
            return self == other
        elif isinstance(other, FnWeighting):
            return other.equiv(self)
        else:
            return False

    def inner(self, x1, x2):
        """Calculate the constant-weighted inner product of two vectors.

        Parameters
        ----------
        x1, x2 : :class:`Fn.Vector`
            Vectors whose inner product is calculated

        Returns
        -------
        inner : `float` or `complex`
            The inner product of the two provided vectors
        """
        if self.exponent != 2.0:
            raise NotImplementedError('No inner product defined for '
                                      'exponent != 2 (got {}).'
                                      ''.format(self.exponent))
        else:
            inner = self.const * _inner_default(x1, x2)
            return x1.space.field.element(inner)

    def norm(self, x):
        """Calculate the constant-weighted norm of a vector.

        Parameters
        ----------
        x1 : :class:`Fn.Vector`
            Vector whose norm is calculated

        Returns
        -------
        norm : `float`
            The norm of the vector
        """
        if self.exponent == 2.0:
            return sqrt(self.const) * float(_norm_default(x))
        elif self.exponent == float('inf'):
            return self.const * float(_pnorm_default(x, self.exponent))
        else:
            return (self.const**(1/self.exponent) *
                    float(_pnorm_default(x, self.exponent)))

    def dist(self, x1, x2):
        """Calculate the constant-weighted distance between two vectors.

        Parameters
        ----------
        x1, x2 : :class:`Fn.Vector`
            Vectors whose mutual distance is calculated

        Returns
        -------
        dist : `float`
            The distance between the vectors
        """
        if self._dist_using_inner:
            dist_squared = (_norm_default(x1)**2 + _norm_default(x2)**2 -
                            2 * _inner_default(x1, x2).real)
            if dist_squared < 0.0:  # Compensate for numerical error
                dist_squared = 0.0
            return sqrt(self.const) * float(sqrt(dist_squared))
        elif self.exponent == 2.0:
            return sqrt(self.const) * _norm_default(x1 - x2)
        elif self.exponent == float('inf'):
            return self.const * float(_pnorm_default(x1 - x2, self.exponent))
        else:
            return (self.const**(1/self.exponent) *
                    float(_pnorm_default(x1 - x2, self.exponent)))

    def __repr__(self):
        """``w.__repr__() <==> repr(w)``."""
        inner_fstr = '{}'
        if self.exponent != 2.0:
            inner_fstr += ', exponent={ex}'
        if self._dist_using_inner:
            inner_fstr += ', dist_using_inner=True'

        inner_str = inner_fstr.format(self.const, ex=self.exponent)
        return '{}({})'.format(self.__class__.__name__, inner_str)

    def __str__(self):
        """``w.__str__() <==> str(w)``."""
        if self.exponent == 2.0:
            return 'Weighting: const = {:.4}'.format(self.const)
        else:
            return 'Weighting: p = {}, const = {:.4}'.format(
                self.exponent, self.const)


class FnNoWeighting(FnConstWeighting):

    """Weighting of :class:`Fn` with constant 1.

    For exponent 2.0, the unweighted inner product is defined as

    :math:`\langle a, b\\rangle := b^H a`

    with :math:`b^H` standing for transposed complex conjugate.

    For other exponents, only norm and dist are defined.
    """

    # Implement singleton pattern for efficiency in the default case
    _instance = None

    def __new__(cls, *args, **kwargs):
        if len(args) == 0:
            exponent = kwargs.pop('exponent', 2.0)
            dist_using_inner = kwargs.pop('dist_using_inner', False)
        elif len(args) == 1:
            exponent = args[0]
            args = args[1:]
            dist_using_inner = kwargs.pop('dist_using_inner', False)
        else:
            exponent = args[0]
            dist_using_inner = args[1]
            args = args[2:]

        if exponent == 2.0 and not dist_using_inner:
            if not cls._instance:
                cls._instance = super().__new__(cls, *args, **kwargs)
            return cls._instance
        else:
            return super().__new__(cls, *args, **kwargs)

    def __init__(self, exponent=2.0, dist_using_inner=False):
        """Initialize a new instance.

        Parameters
        ----------
        exponent : positive `float`
            Exponent of the norm. For values other than 2.0, the inner
            product is not defined.
        dist_using_inner : `bool`, optional
            Calculate ``dist`` using the formula

            :math:`\lVert x-y \\rVert^2 = \lVert x \\rVert^2 +
            \lVert y \\rVert^2 - 2\Re \langle x, y \\rangle`.

            This avoids the creation of new arrays and is thus faster
            for large arrays. On the downside, it will not evaluate to
            exactly zero for equal (but not identical) :math:`x` and
            :math:`y`.

            Can only be used if ``exponent`` is 2.0.
        """
        super().__init__(1.0, exponent=exponent,
                         dist_using_inner=dist_using_inner)

    def __repr__(self):
        """``w.__repr__() <==> repr(w)``."""
        inner_fstr = ''
        if self.exponent != 2.0:
            inner_fstr += ', exponent={ex}'
        if self._dist_using_inner:
            inner_fstr += ', dist_using_inner=True'
        inner_str = inner_fstr.format(ex=self.exponent).lstrip(', ')

        return '{}({})'.format(self.__class__.__name__, inner_str)

    def __str__(self):
        """``w.__str__() <==> str(w)``."""
        if self.exponent == 2.0:
            return 'NoWeighting'
        else:
            return 'NoWeighting: p = {}'.format(self.exponent)


class FnCustomInnerProduct(FnWeighting):

    """Custom inner product on :class:`Fn`."""

    def __init__(self, inner, dist_using_inner=False):
        """Initialize a new instance.

        Parameters
        ----------
        inner : `callable`
            The inner product implementation. It must accept two
            :class:`Fn.Vector` arguments, return a element from
            the field of the space (real or complex number) and
            satisfy the following conditions for all vectors
            :math:`x, y, z` and scalars :math:`s`:

            - :math:`\langle x,y\\rangle =
              \overline{\langle y,x\\rangle}`
            - :math:`\langle sx, y\\rangle = s \langle x, y\\rangle`
            - :math:`\langle x+z, y\\rangle = \langle x,y\\rangle +
              \langle z,y\\rangle`
            - :math:`\langle x,x\\rangle = 0 \Leftrightarrow x = 0`

        dist_using_inner : `bool`, optional
            Calculate ``dist`` using the formula

            :math:`\lVert x-y \\rVert^2 = \lVert x \\rVert^2 +
            \lVert y \\rVert^2 - 2\Re \langle x, y \\rangle`.

            This avoids the creation of new arrays and is thus faster
            for large arrays. On the downside, it will not evaluate to
            exactly zero for equal (but not identical) :math:`x` and
            :math:`y`.
        """
        super().__init__(exponent=2.0, dist_using_inner=dist_using_inner)

        if not callable(inner):
            raise TypeError('inner product function {!r} not callable.'
                            ''.format(inner))
        self._inner_impl = inner

    @property
    def inner(self):
        """Custom inner product of this instance.."""
        return self._inner_impl

    def __eq__(self, other):
        """``inner.__eq__(other) <==> inner == other``.

        Returns
        -------
        equal : `bool`
            `True` if other is an :class:`FnCustomInnerProduct`
            instance with the same inner product, `False` otherwise.
        """
        # TODO: make symmetric
        return (isinstance(other, FnCustomInnerProduct) and
                self.inner == other.inner and
                super().__eq__(other))

    def __repr__(self):
        """``w.__repr__() <==> repr(w)``."""
        inner_fstr = '{!r}'
        if self._dist_using_inner:
            inner_fstr += ', dist_using_inner=True'

        inner_str = inner_fstr.format(self.inner)
        return '{}({})'.format(self.__class__.__name__, inner_str)

    def __str__(self):
        """``w.__str__() <==> str(w)``."""
        return self.__repr__()  # TODO: prettify?


class FnCustomNorm(FnWeighting):

    """Custom norm on :class:`Fn`, removes ``inner``."""

    def __init__(self, norm):
        """Initialize a new instance.

        Parameters
        ----------
        norm : `callable`
            The norm implementation. It must accept an
            :class:`Fn.Vector` argument, return a `float` and satisfy
            the following conditions for all vectors
            :math:`x, y` and scalars :math:`s`:

            - :math:`\lVert x\\rVert \geq 0`
            - :math:`\lVert x\\rVert = 0 \Leftrightarrow x = 0`
            - :math:`\lVert s x\\rVert = \lvert s \\rvert
              \lVert x\\rVert`
            - :math:`\lVert x + y\\rVert \leq \lVert x\\rVert +
              \lVert y\\rVert`.
        """
        super().__init__(exponent=1.0, dist_using_inner=False)

        if not callable(norm):
            raise TypeError('norm function {!r} not callable.'
                            ''.format(norm))
        self._norm_impl = norm

    def inner(self, x1, x2):
        """Inner product is not defined for custom distance."""
        raise NotImplementedError

    @property
    def norm(self):
        """Custom norm of this instance.."""
        return self._norm_impl

    def __eq__(self, other):
        """``inner.__eq__(other) <==> inner == other``.

        Returns
        -------
        equal : `bool`
            `True` if other is an :class:`FnCustomNorm`
            instance with the same norm, `False` otherwise.
        """
        # TODO: make symmetric
        return (isinstance(other, FnCustomNorm) and
                self.norm == other.norm and
                super().__eq__(other))

    def __repr__(self):
        """``w.__repr__() <==> repr(w)``."""
        inner_fstr = '{!r}'
        inner_str = inner_fstr.format(self.norm)
        return '{}({})'.format(self.__class__.__name__, inner_str)

    def __str__(self):
        """``w.__str__() <==> str(w)``."""
        return self.__repr__()  # TODO: prettify?


class FnCustomDist(FnWeighting):

    """Custom distance on :class:`Fn`, removes ``norm`` and ``inner``."""

    def __init__(self, dist):
        """Initialize a new instance.

        Parameters
        ----------
        dist : `callable`
            The distance function defining a metric on
            :math:`\mathbb{F}^n`.
            It must accept two :class:`Fn.Vector` arguments and
            fulfill the following mathematical conditions for any
            three vectors :math:`x, y, z`:

            - :math:`d(x, y) = d(y, x)`
            - :math:`d(x, y) \geq 0`
            - :math:`d(x, y) = 0 \Leftrightarrow x = y`
            - :math:`d(x, y) \geq d(x, z) + d(z, y)`
        """
        super().__init__(exponent=1.0, dist_using_inner=False)

        if not callable(dist):
            raise TypeError('distance function {!r} not callable.'
                            ''.format(dist))
        self._dist_impl = dist

    @property
    def dist(self):
        """Custom distance of this instance.."""
        return self._dist_impl

    def inner(self, x1, x2):
        """Inner product is not defined for custom distance."""
        raise NotImplementedError

    def norm(self, x):
        """Norm is not defined for custom distance."""
        raise NotImplementedError

    def __eq__(self, other):
        """``inner.__eq__(other) <==> inner == other``.

        Returns
        -------
        equal : `bool`
            `True` if other is an :class:`FnCustomDist`
            instance with the same norm, `False` otherwise.
        """
        return (isinstance(other, FnCustomDist) and
                self.dist == other.dist and
                super().__eq__(other))

    def __repr__(self):
        """``w.__repr__() <==> repr(w)``."""
        inner_fstr = '{!r}'
        inner_str = inner_fstr.format(self.dist)
        return '{}({})'.format(self.__class__.__name__, inner_str)

    def __str__(self):
        """``w.__str__() <==> str(w)``."""
        return self.__repr__()  # TODO: prettify?


if __name__ == '__main__':
    from doctest import testmod, NORMALIZE_WHITESPACE
    testmod(optionflags=NORMALIZE_WHITESPACE)<|MERGE_RESOLUTION|>--- conflicted
+++ resolved
@@ -316,12 +316,7 @@
 
             Returns
             -------
-<<<<<<< HEAD
             values : scalar or :class:`Ntuples.Vector`
-=======
-            values : :attr:`~odl.NtuplesBase.dtype` element or
-                     :class:`~odl.NtuplesBase.Vector`
->>>>>>> d0cb8b61
                 The value(s) at the index (indices)
 
             Examples
@@ -475,11 +470,7 @@
         _lincomb(a + b, x1, 0, x1, out, dtype)
     elif out is x1 and out is x2:
         # All the vectors are aligned -> out = (a+b)*out
-<<<<<<< HEAD
         scal(a+b, out.data, native(out.size))
-=======
-        scal(a + b, out.data, out.size)
->>>>>>> d0cb8b61
     elif out is x1:
         # out is aligned with x1 -> out = a*out + b*x2
         if a != 1:
@@ -950,16 +941,10 @@
         -------
         equals : `bool`
             `True` if other is an instance of this space's type
-<<<<<<< HEAD
             with the same
             :attr:`~odl.space.base_ntuples.NtuplesBase.size` and
             :attr:`~odl.space.base_ntuples.NtuplesBase.dtype`,
             and identical distance function, otherwise `False`.
-=======
-            with the same :attr:`~odl.NtuplesBase.size` and
-            :attr:`~odl.NtuplesBase.dtype`, and identical
-            distance function, otherwise `False`.
->>>>>>> d0cb8b61
 
         Examples
         --------
