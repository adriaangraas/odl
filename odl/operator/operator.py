# Copyright 2014, 2015 The ODL development group
#
# This file is part of ODL.
#
# ODL is free software: you can redistribute it and/or modify
# it under the terms of the GNU General Public License as published by
# the Free Software Foundation, either version 3 of the License, or
# (at your option) any later version.
#
# ODL is distributed in the hope that it will be useful,
# but WITHOUT ANY WARRANTY; without even the implied warranty of
# MERCHANTABILITY or FITNESS FOR A PARTICULAR PURPOSE.  See the
# GNU General Public License for more details.
#
# You should have received a copy of the GNU General Public License
# along with ODL.  If not, see <http://www.gnu.org/licenses/>.

"""Abstract mathematical (linear) operators.

Operators are in the most general sense mappings from one set (`Set`)
to another. More common and useful are operators mapping a vector
space (`LinearSpace`) into another. Many of those are linear, and
as such, they have additional properties. See the class documentation
for further details.
In addition, this module defines classes for sums, compositions and
further combinations of operators of operators.
"""

# Imports for common Python 2/3 codebase
from __future__ import print_function, division, absolute_import
from future import standard_library
standard_library.install_aliases()
from builtins import object, super
from future.utils import with_metaclass

# External module imports
from abc import ABCMeta
from numbers import Number, Integral

# ODL imports
from odl.set.space import LinearSpace, UniversalSpace
from odl.set.sets import Set, UniversalSet, Field

__all__ = ('Operator', 'OperatorComp', 'OperatorSum',
           'OperatorLeftScalarMult', 'OperatorRightScalarMult',
           'FunctionalLeftVectorMult',
           'OperatorLeftVectorMult', 'OperatorRightVectorMult',
           'OperatorPointwiseProduct')


def _bound_method(function):
    """Add a `self` argument to a function.

    This way, the decorated function may be used as a bound method.
    """
    def method(_, *args, **kwargs):
        return function(*args, **kwargs)

    # Do the minimum and copy function name and docstring
    if hasattr(function, '__name__'):
        method.__name__ = function.__name__
    if hasattr(function, '__doc__'):
        method.__doc__ = function.__doc__

    return method


def _default_call(self, x, *args, **kwargs):
    """Default out-of-place operator evaluation using `_apply()`.

    Parameters
    ----------
    x : domain element
        An object in the operator domain. The operator is applied
        to it.

    Returns
    -------
    out : range element
        An object in the operator range. The result of an operator
        evaluation.
    """
    out = self.range.element()
    self._apply(x, out, *args, **kwargs)
    return out


def _default_apply(self, x, out, *args, **kwargs):
    """Default in-place operator evaluation using `_call()`.

    Parameters
    ----------
    x : domain element
        An object in the operator domain. The operator is applied
        to it.

    out : range element
        An object in the operator range. The result of an operator
        evaluation.

    Returns
    -------
    None
    """
    out.assign(self._call(x, *args, **kwargs))


class _OperatorMeta(ABCMeta):

    """Metaclass used by Operator to ensure correct methods.

    If either `_apply` or `_call` does not exist in the class to be
    created, this metaclass attempts to add a default implmentation.
    This only works if the `range` is a `LinearSpace`.
    """

    def __new__(mcs, name, bases, attrs):
        """Create a new `_OperatorMeta` instance."""
        if '_call' in attrs and '_apply' in attrs:
            pass
        elif '_call' in attrs:
            attrs['_apply'] = _default_apply
        elif '_apply' in attrs:
            attrs['_call'] = _default_call

        return super().__new__(mcs, name, bases, attrs)

    def __call__(cls, *args, **kwargs):
        """Create a new class `cls` from given arguments."""
        obj = ABCMeta.__call__(cls, *args, **kwargs)
        if not hasattr(obj, 'domain'):
            raise NotImplementedError('`Operator` instances must have a '
                                      '`domain` attribute.')
        if not hasattr(obj, 'range'):
            raise NotImplementedError('`Operator` instances must have a '
                                      '`range` attribute.')
        if not hasattr(obj, '_call') and not hasattr(obj, '_apply'):
            raise NotImplementedError('`Operator` instances must either '
                                      'have `_call` or `_apply` as '
                                      'attribute.')
        return obj


class Operator(with_metaclass(_OperatorMeta, object)):

    """Abstract operator.

    Abstract attributes and methods
    -------------------------------
    `Operator` is an **abstract** class, i.e. it can only be
    subclassed, not used directly.

    **Any subclass of `Operator` must have the following attributes:**

    domain : `Set`
        The set of elements this operator can be applied to

    range : `Set`
        The set this operator maps to

    It is **highly** recommended to call `super().__init__(dom, ran)` in
    the `__init__()` method of any subclass, where `dom` and `ran` are
    the arguments specifying domain and range of the new operator. In
    that case, the attributes `domain` and `range` are automatically
    provided by `Operator`.

    In addition, **any subclass needs to implement at least one of the
    methods `_call()` and `_apply()`.**
    These are explained in the following.

    Out-of-place evaluation: `_call()`
    ----------------------------------
    Out-of-place evaluation means that the operator is applied,
    and the result is written to a new element which is returned.
    In this case, a subclass has to implement the method

    `_call(self, x)  <==>  operator(x)`

    **Parameters:**

    x : `domain` element
        An object in the operator domain to which the operator is
        applied.

    **Returns:**

    out : `range` element
        An object in the operator range, the result of the operator
        evaluation.

    In-place evaluation: `_apply()`
    -------------------------------
    In-place evaluation means that the operator is applied, and the
    result is written to an existing element provided as an additional
    argument. In this case, a subclass has to implement the method

    `_apply(self, x, out)  <==>  out <-- operator(x)`

    **Parameters:**

    x : `domain` element
        An object in the operator domain to which the operator is
        applied.

    out : `range` element
        An object in the operator range to which the result of the
        operator evaluation is written.

    **Returns:**

    None

    Notes
    -----
    If not both `_apply()` and `_call()` are implemented and the
    `range` is a `LinearSpace`, a default implementation of the
    respective other is provided.
    """

    def __init__(self, domain, range, linear=False):
        """Initialize a new instance.

        Parameters
        ----------
        dom : `Set`
            The domain of this operator, i.e., the set of elements to
            which this operator can be applied

        ran : `Set`
            The range of this operator, i.e., the set this operator
            maps to
        """
        if not isinstance(domain, Set):
            raise TypeError('domain {!r} not a `Set` instance.'.format(domain))
        if not isinstance(range, Set):
            raise TypeError('range {!r} not a `Set` instance.'.format(range))

        self._domain = domain
        self._range = range
        self._is_linear = bool(linear)
        self._is_functional = isinstance(range, Field)

        if self.is_linear:
            if not isinstance(domain, (LinearSpace, Field)):
                raise TypeError('domain {!r} not a `LinearSpace` or `Field` '
                                'instance.'.format(domain))
            if not isinstance(range, (LinearSpace, Field)):
                raise TypeError('range {!r} not a `LinearSpace` or `Field` '
                                'instance.'.format(range))

    @property
    def domain(self):
        """The domain of this operator."""
        return self._domain

    @property
    def range(self):
        """The range of this operator."""
        return self._range

    @property
    def is_linear(self):
        """True if this operator is linear."""
        return self._is_linear
        
    @property
    def is_functional(self):
        """True if the range of this operator is a field."""
        return self._is_functional

    @property
    def adjoint(self):
        """The operator adjoint."""
        raise NotImplementedError('adjoint not implemented for operator {!r}.'
                                  ''.format(self))

    def derivative(self, point):
        """Return the operator derivative at `point`."""
        if self.is_linear:
            return self
        else:
            raise NotImplementedError('derivative not implemented for operator'
                                      ' {!r}'.format(self))

    @property
    def inverse(self):
        """Return the operator inverse."""
        raise NotImplementedError('inverse not implemented for operator '
                                  '{!r}'.format(self))

    # Implicitly defined operators
    def __call__(self, x, out=None, *args, **kwargs):
        """`op.__call__(x) <==> op(x)`.

        Implementation of the call pattern `op(x)` with the private
        `_call()` method and added error checking.

        Parameters
        ----------
        x : domain element
            An object in the operator domain to which the operator is
            applied. The object is treated as immutable, hence it is
            not modified during evaluation.
        out : `range` element, optional
            An object in the operator range to which the result of the
            operator evaluation is written. The result is independent
            of the initial state of this object.
        *args, **kwargs : Further arguments to the function, optional

        Returns
        -------
        elem : range element
            An object in the operator range, the result of the operator
            evaluation. It is identical to `out` if provided.

        Examples
        --------
        >>> from odl import Rn, ScalingOperator
        >>> rn = Rn(3)
        >>> op = ScalingOperator(rn, 2.0)
        >>> x = rn.element([1, 2, 3])

        Out-of-place evaluation:

        >>> op(x)
        Rn(3).element([2.0, 4.0, 6.0])

        In-place evaluation:

        >>> y = rn.element()
        >>> op(x, out=y)
        Rn(3).element([2.0, 4.0, 6.0])
        >>> y
        Rn(3).element([2.0, 4.0, 6.0])
        """
        if x not in self.domain:
            raise TypeError('input {!r} not an element of the domain {!r} '
                            'of {!r}.'
                            ''.format(x, self.domain, self))

        if out is not None:  # In-place evaluation
            if out not in self.range:
                raise TypeError('output {!r} not an element of the range {!r} '
                                'of {!r}.'
                                ''.format(out, self.range, self))

<<<<<<< HEAD
            if self.is_functional:
                raise TypeError('`out` parameter cannot be used'
                                'when range is a field')
=======
            if isinstance(self.range, Field):
                raise TypeError('`out` parameter cannot be used when range is '
                                'a field')
>>>>>>> 57bde2c6

            self._apply(x, out, *args, **kwargs)
            return out

        else:  # Out-of-place evaluation
            result = self._call(x, *args, **kwargs)

            if result not in self.range:
                raise TypeError('result {!r} not an element of the range {!r} '
                                'of {!r}.'
                                ''.format(result, self.range, self))
            return result

    def __add__(self, other):
        """`op.__add__(other) <==> op + other`."""
        return OperatorSum(self, other)

    def __sub__(self, other):
        """`op.__add__(other) <==> op - other`."""
        return OperatorSum(self, -1 * other)

    def __mul__(self, other):
        """`op.__mul__(other) <==> op * other`.

        If `other` is an operator, this corresponds to 
        operator composition:

        `op1 * op2 <==> (x --> op1(op2(x))`

        If `other` is a scalar, this corresponds to right
        multiplication of scalars with operators:

        `op * scalar <==> (x --> op(scalar * x))`

        If `other` is a vector, this corresponds to right
        multiplication of vectors with operators:

        `op * vector <==> (x --> op(vector * x))`

        Note that left and right multiplications are generally different.

        Parameters
        ----------
        other : `Operator`, `Vector` or scalar
            If `other` is an `Operator`, the `domain` of `other`
            must match `range` of `self`.

            If `other` is a scalar and `self.domain` is a
            `LinearSpace`, `other` must be an element of
            `self.domain.field`.

            If `other` is a vector, `other` must be an element of
            `self.domain`.

        Returns
        -------
        mul : `Operator`
            The multiplication operator. 

            If `other` is an operator, 
            mul is a `OperatorComp`.
            
            If `other` is a scalar
            mul is a `OperatorRightScalarMult`.

            If `other` is a vector
            mul is a `OperatorRightVectorMult`.

        Examples
        --------
        >>> from odl import Rn, IdentityOperator
        >>> rn = Rn(3)
        >>> op = IdentityOperator(rn)
        >>> x = rn.element([1, 2, 3])
        >>> op(x)
        Rn(3).element([1.0, 2.0, 3.0])
        >>> Scaled = op * 3
        >>> Scaled(x)
        Rn(3).element([3.0, 6.0, 9.0])
        """
        if isinstance(other, Operator):
            return OperatorComp(self, other)
        elif isinstance(other, Number):
            # Left multiplication is more efficient, so we can use this in the
            # case of linear operator.
            if self.is_linear:
                return OperatorLeftScalarMult(self, other)
            else:
                return OperatorRightScalarMult(self, other)
        elif isinstance(other, LinearSpace.Vector) and other in self.domain:
            return OperatorRightVectorMult(self, other.copy())
        else:
            return NotImplemented

    __matmul__ = __mul__

    def __rmul__(self, other):
        """`op.__rmul__(s) <==> s * op`.

        If `other` is an operator, this corresponds to 
        operator composition:

        `op1 * op2 <==> (x --> op1(op2(x)))`

        If `other` is a scalar, this corresponds to left
        multiplication of scalars with operators:

        `scalar * op <==> (x --> scalar * op(x))`

        If `other` is a vector, this corresponds to left
        multiplication of vector with operators:

        `vector * op <==> (x --> vector * op(x))`

        Note that left and right multiplications are generally different.

        Parameters
        ----------
        other : `Operator`, `Vector` or scalar
            If `other` is an `Operator`, the `range` of `other`
            must match `domain` of `self`.

            If `other` is a scalar and `self.range` is a
            `LinearSpace`, `other` must be an element of
            `self.range.field`.

            If `other` is a vector, `other` must be an element of
            `self.range`.

        Returns
        -------
        mul : `Operator`
            The multiplication operator.

            If `other` is an operator, 
            mul is a `OperatorComp`.
            
            If `other` is a scalar
            mul is a `OperatorLeftScalarMult`.

            If `other` is a vector
            mul is a `OperatorLeftVectorMult`.

        Examples
        --------
        >>> from odl import Rn, IdentityOperator
        >>> rn = Rn(3)
        >>> op = IdentityOperator(rn)
        >>> x = rn.element([1, 2, 3])
        >>> op(x)
        Rn(3).element([1.0, 2.0, 3.0])
        >>> Scaled = 3 * op
        >>> Scaled(x)
        Rn(3).element([3.0, 6.0, 9.0])
        """
        if isinstance(other, Operator):
            return OperatorComp(other, self)
        elif isinstance(other, Number):
            return OperatorLeftScalarMult(self, other)
        elif other in self.range:
            return OperatorLeftVectorMult(self, other.copy())
        elif (isinstance(other, LinearSpace.Vector) and
              other.space.field == self.range):
            return FunctionalLeftVectorMult(self, other.copy())
        else:
            return NotImplemented
        
    __rmatmul__ = __rmul__

    def __pow__(self, n):
        """`op.__pow__(s) <==> op**s`.

        This corresponds to the power of a operator:

        `op ** 1 <==> (x --> op(x))`
        `op ** 2 <==> (x --> op(op(x)))`
        `op ** 3 <==> (x --> op(op(op(x))))`
        etc...

        Parameters
        ----------
        n : `Integral`
            The power the operator should be taken to.

        Returns
        -------
        pow : `Operator`
            The power of this operator.
            If n=1 this is self
            If n>1 this is a `OperatorComp`

        Examples
        --------
        >>> from odl import Rn, ScalingOperator
        >>> rn = Rn(3)
        >>> op = ScalingOperator(rn, 3)
        >>> x = rn.element([1, 2, 3])
        >>> op(x)
        Rn(3).element([3.0, 6.0, 9.0])
        >>> squared = op**2
        >>> squared(x)
        Rn(3).element([9.0, 18.0, 27.0])
        >>> squared = op**3
        >>> squared(x)
        Rn(3).element([27.0, 54.0, 81.0])
        """
        if isinstance(n, Integral) and n > 0:
            op = self
            while n > 1:
                op = OperatorComp(self, op)
                n -= 1
            return op
        else:
            return NotImplemented

    def __truediv__(self, other):
        """`op.__rmul__(s) <==> op / other`.

        If `other` is a scalar, this corresponds to right
        division of operators with scalars:

        `op / scalar <==> (x --> op(x / scalar))`

        Parameters
        ----------
        other : Scalar
            If `self.range` is a `LinearSpace`,
            `scalar` must be an element of `self.range.field`.

        Returns
        -------
        rmul : `OperatorRightScalarMult`
            The "divided" operator.

        Examples
        --------
        >>> from odl import Rn, IdentityOperator
        >>> rn = Rn(3)
        >>> op = IdentityOperator(rn)
        >>> x = rn.element([3, 6, 9])
        >>> op(x)
        Rn(3).element([3.0, 6.0, 9.0])
        >>> Scaled = op / 3.0
        >>> Scaled(x)
        Rn(3).element([1.0, 2.0, 3.0])
        """
        if isinstance(other, Number):
            return OperatorRightScalarMult(self, 1.0 / other)
        else:
            return NotImplemented
            
    def __neg__(self):
        """`op.__neg__(s) <==> -op`.
        
        Negate this operator
        
        `-op <==> (x --> -op(x))`
        """
        return -1 * self
        
    def __pos__(self):
        """`op.__pos__(s) <==> op`.
        
        Pos operator, the identity.
        
        `+op <==> (x --> op(x))`
        """
        return self

    def __repr__(self):
        """`op.__repr__() <==> repr(op)`.

        The default `repr` implementation. Should be overridden by
        subclasses.
        """
        return '{}: {!r} -> {!r}'.format(self.__class__.__name__, self.domain,
                                         self.range)

    def __str__(self):
        """`op.__str__() <==> str(op)`.

        The default `str` implementation. Should be overridden by
        subclasses.
        """
        return self.__class__.__name__

    # Give a `Operator` a higher priority than any NumPy array type. This
    # forces the usage of `__op__` of `Operator` if the other operand
    # is a NumPy object (applies also to scalars!).
    # Set higher than Space.Vector.__array_priority__ to handle mult with
    # vector properly
    __array_priority__ = 2000000.0


class OperatorSum(Operator):

    """Expression type for the sum of operators.

    `OperatorSum(op1, op2) <==> (x --> op1(x) + op2(x))`

    The sum is only well-defined for `Operator` instances where
    `range` is a `LinearSpace`.

    """

    # pylint: disable=abstract-method
    def __init__(self, op1, op2, tmp_ran=None, tmp_dom=None):
        """Initialize a new `OperatorSum` instance.

        Parameters
        ----------
        op1 : `Operator`
            The first summand. Its `range` must be a `LinearSpace` or `Field`.
        op2 : `Operator`
            The second summand. Must have the same `domain` and `range` as
            `op1`.
        tmp_ran : range element, optional
            Used to avoid the creation of a temporary when applying the
            operator.
        tmp_dom : domain element, optional
            Used to avoid the creation of a temporary when applying the
            operator adjoint.
        """
        if op1.range != op2.range:
            raise TypeError('operator ranges {!r} and {!r} do not match.'
                            ''.format(op1.range, op2.range))

        if not isinstance(op1.range, (LinearSpace, Field)):
            raise TypeError('range {!r} not a `LinearSpace` instance.'
                            ''.format(op1.range))

        if op1.domain != op2.domain:
            raise TypeError('operator domains {!r} and {!r} do not match.'
                            ''.format(op1.domain, op2.domain))

        if tmp_ran is not None and tmp_ran not in op1.range:
            raise TypeError('tmp_ran {!r} not an element of the operator '
                            'range {!r}.'.format(tmp_ran, op1.range))

        if tmp_dom is not None and tmp_dom not in op1.domain:
            raise TypeError('tmp_dom {!r} not an element of the operator '
                            'domain {!r}.'.format(tmp_dom, op1.domain))

        super().__init__(op1.domain, op1.range,
                         linear=op1.is_linear and op2.is_linear)
        self._op1 = op1
        self._op2 = op2
        self._tmp_ran = tmp_ran
        self._tmp_dom = tmp_dom

    def _apply(self, x, out):
        """`op._apply(x, out) <==> out <-- op(x)`.

        Examples
        --------
        >>> from odl import Rn, IdentityOperator
        >>> r3 = Rn(3)
        >>> op = IdentityOperator(r3)
        >>> x = r3.element([1, 2, 3])
        >>> out = r3.element()
        >>> OperatorSum(op, op)(x, out)
        Rn(3).element([2.0, 4.0, 6.0])
        >>> out
        Rn(3).element([2.0, 4.0, 6.0])
        """
        # pylint: disable=protected-access
        tmp = (self._tmp_ran if self._tmp_ran is not None
               else self.range.element())
        self._op1._apply(x, out)
        self._op2._apply(x, tmp)
        out += tmp

    def _call(self, x):
        """`op.__call__(x) <==> op(x)`.

        Examples
        --------
        >>> from odl import Rn, ScalingOperator
        >>> r3 = Rn(3)
        >>> A = ScalingOperator(r3, 3.0)
        >>> B = ScalingOperator(r3, -1.0)
        >>> C = OperatorSum(A, B)
        >>> C(r3.element([1, 2, 3]))
        Rn(3).element([2.0, 4.0, 6.0])
        """
        # pylint: disable=protected-access
        return self._op1._call(x) + self._op2._call(x)

    def derivative(self, x):
        """Return the operator derivative at `x`.

        # TODO: finish doc

        The derivative of a sum of two operators is equal to the sum of
        the derivatives.
        """
        return OperatorSum(self._op1.derivative(x), self._op2.derivative(x))

    @property
    def adjoint(self):
        """The operator adjoint.

        The adjoint of the operator sum is the sum of the operator
        adjoints:

        `OperatorSum(op1, op2).adjoint ==
        `OperatorSum(op1.adjoint, op2.adjoint)`
        """
        if not self.is_linear:
            raise NotImplementedError('Nonlinear operators have no adjoint')

        return OperatorSum(self._op1.adjoint, self._op2.adjoint,
                           self._tmp_dom, self._tmp_ran)

    def __repr__(self):
        """`op.__repr__() <==> repr(op)`."""
        return '{}({!r}, {!r})'.format(self.__class__.__name__,
                                       self._op1, self._op2)

    def __str__(self):
        """`op.__str__() <==> str(op)`."""
        return '({} + {})'.format(self._op1, self._op2)


class OperatorComp(Operator):

    """Expression type for the composition of operators.

    `OperatorComp(left, right) <==> (x --> left(right(x)))`

    The composition is only well-defined if
    `left.domain == right.range`.
    """

    def __init__(self, left, right, tmp=None):
        """Initialize a new `OperatorComp` instance.

        Parameters
        ----------
        left : `Operator`
            The left ("outer") operator
        right : `Operator`
            The right ("inner") operator. Its range must coincide with the
            domain of `left`.
        tmp : element of the range of `right`, optional
            Used to avoid the creation of a temporary when applying the
            operator.
        """
        if right.range != left.domain:
            raise TypeError('range {!r} of the right operator {!r} not equal '
                            'to the domain {!r} of the left operator {!r}.'
                            ''.format(right.range, right,
                                      left.domain, left))

        if tmp is not None and tmp not in left.domain:
            raise TypeError('temporary {!r} not an element of the left '
                            'operator domain {!r}.'.format(tmp, left.domain))

        super().__init__(right.domain, left.range,
                         linear=left.is_linear and right.is_linear)
        self._left = left
        self._right = right
        self._tmp = tmp

    def _apply(self, x, out):
        """`op._apply(x, out) <==> out <-- op(x)`."""
        # pylint: disable=protected-access
        tmp = (self._tmp if self._tmp is not None
               else self._right.range.element())
        self._right._apply(x, tmp)
        self._left._apply(tmp, out)

    def _call(self, x):
        """`op.__call__(x) <==> op(x)`."""
        # pylint: disable=protected-access
        return self._left._call(self._right._call(x))

    @property
    def inverse(self):
        """The operator inverse.

        The inverse of the operator composition is the composition of
        the inverses in reverse order:

        `OperatorComp(left, right).inverse ==
        OperatorComp(right.inverse, left.inverse)`
        """
        return OperatorComp(self._right.inverse, self._left.inverse, self._tmp)

    def derivative(self, point):
        """Return the operator derivative.

        The derivative of the operator composition follows the chain
        rule:

        `OperatorComp(left, right).derivative(point) ==
        OperatorComp(left.derivative(right(point)),
        right.derivative(point))`
        """
        left_deriv = self._left.derivative(self._right(point))
        right_deriv = self._right.derivative(point)

        return OperatorComp(left_deriv, right_deriv)

    @property
    def adjoint(self):
        """The operator adjoint.

        The adjoint of the operator composition is the composition of
        the operator adjoints in reverse order:

        `OperatorComp(left, right).adjoint ==
        `OperatorComp(right.adjoint, left.adjoint)`
        """
        if not self.is_linear:
            raise NotImplementedError('Nonlinear operators have no adjoint')

        return OperatorComp(self._right.adjoint, self._left.adjoint,
                            self._tmp)

    def __repr__(self):
        """`op.__repr__() <==> repr(op)`."""
        return '{}({!r}, {!r})'.format(self.__class__.__name__,
                                       self._left, self._right)

    def __str__(self):
        """`op.__str__() <==> str(op)`."""
        return '{} o {}'.format(self._left, self._right)


class OperatorPointwiseProduct(Operator):

    """Expression type for the pointwise operator mulitplication.

    `OperatorPointwiseProduct(op1, op2) <==> (x --> op1(x) * op2(x))`

    The product is only well-defined for `Operator` instances where
    `range` is an `Algebra`.
    """

    # pylint: disable=abstract-method
    def __init__(self, op1, op2):
        """Initialize a new instance.

        Parameters
        ----------
        op1 : `Operator`
            The first factor
        op2 : `Operator`
            The second factor. Must have the same domain and range as
            `op1`.
        """
        if op1.range != op2.range:
            raise TypeError('operator ranges {!r} and {!r} do not match.'
                            ''.format(op1.range, op2.range))

        if not isinstance(op1.range, (LinearSpace, Field)):
            raise TypeError('range {!r} not a `LinearSpace` or `Field` '
                            'instance.'.format(op1.range))

        if op1.domain != op2.domain:
            raise TypeError('operator domains {!r} and {!r} do not match.'
                            ''.format(op1.domain, op2.domain))

        super().__init__(op1.domain, op1.range, linear=False)
        self._op1 = op1
        self._op2 = op2

    def _apply(self, x, out):
        """`op._apply(x, out) <==> out <-- op(x)`."""
        # pylint: disable=protected-access
        tmp = self._op2.range.element()
        self._op1._apply(x, out)
        self._op2._apply(x, tmp)
        out *= tmp

    def _call(self, x):
        """`op.__call__(x) <==> op(x)`."""
        # pylint: disable=protected-access
        return self._op1._call(x) * self._op2._call(x)

    def __repr__(self):
        """`op.__repr__() <==> repr(op)`."""
        return '{}({!r}, {!r})'.format(self.__class__.__name__,
                                       self._op1, self._op2)

    def __str__(self):
        """`op.__str__() <==> str(op)`."""
        return '{} * {}'.format(self._op1, self._op2)


class OperatorLeftScalarMult(Operator):
    """Expression type for the operator left scalar multiplication.

    `OperatorLeftScalarMult(op, scalar) <==> (x --> scalar * op(x))`

    The scalar multiplication is well-defined only if `op.range` is
    a `LinearSpace`.
    """

    def __init__(self, op, scalar):
        """Initialize a new `OperatorLeftScalarMult` instance.

        Parameters
        ----------
        op : `Operator`
            The range of `op` must be a `LinearSpace` or `Field`.
        scalar : `op.range.field` element
            A real or complex number, depending on the field of
            the range.
        """
        if not isinstance(op.range, (LinearSpace, Field)):
            raise TypeError('range {!r} not a `LinearSpace` or `Field` '
                            'instance.'.format(op.range))

        if scalar not in op.range.field:
            raise TypeError('scalar {!r} not in the field {!r} of the '
                            'operator range {!r}.'
                            ''.format(scalar, op.range.field, op.range))

        super().__init__(op.domain, op.range, linear=op.is_linear)
        self._op = op
        self._scalar = scalar

    def _call(self, x):
        """`op.__call__(x) <==> op(x)`."""
        # pylint: disable=protected-access
        return self._scalar * self._op._call(x)

    def _apply(self, x, out):
        """`op._apply(x, out) <==> out <-- op(x)`."""
        # pylint: disable=protected-access
        self._op._apply(x, out)
        out *= self._scalar

    @property
    def inverse(self):
        """The inverse operator.

        The inverse of `scalar * op` is given by
        `op.inverse * 1/scalar` if `scalar != 0`. If `scalar == 0`,
        the inverse is not defined.

        OperatorLeftScalarMult(op, scalar).inverse <==>
        OperatorRightScalarMult(op.inverse, 1.0/scalar)
        """
        if self.scalar == 0.0:
            raise ZeroDivisionError('{} not invertible.'.format(self))
        return OperatorLeftScalarMult(self._op.inverse, 1.0/self._scalar)

    def derivative(self, x):
        """Return the derivative at 'x'.

        Left scalar multiplication and derivative are commutative:

        OperatorLeftScalarMult(op, scalar).derivative(x) <==>
        OperatorLeftScalarMult(op.derivative(x), scalar)

        See also
        --------
        OperatorLeftScalarMult : the result
        """
        return OperatorLeftScalarMult(self._op.derivative(x), self._scalar)

    @property
    def adjoint(self):
        """The operator adjoint.

        The adjoint of the operator scalar multiplication is the
        scalar multiplication of the operator adjoint:

        `OperatorLeftScalarMult(op, scalar).adjoint ==
        `OperatorLeftScalarMult(op.adjoint, scalar)`
        """

        if not self.is_linear:
            raise NotImplementedError('Nonlinear operators have no adjoint')

        return OperatorRightScalarMult(self._op.adjoint,
                                       self._scalar.conjugate())

    def __repr__(self):
        """`op.__repr__() <==> repr(op)`."""
        return '{}({!r}, {!r})'.format(self.__class__.__name__,
                                       self._op, self._scalar)

    def __str__(self):
        """`op.__str__() <==> str(op)`."""
        return '{} * {}'.format(self._scalar, self._op)


class OperatorRightScalarMult(Operator):
    """Expression type for the operator right scalar multiplication.

    OperatorRightScalarMult(op, scalar) <==> (x --> op(scalar * x))

    The scalar multiplication is well-defined only if `op.domain` is
    a `LinearSpace`.
    """

    def __init__(self, op, scalar, tmp=None):
        """Initialize a new `OperatorLeftScalarMult` instance.

        Parameters
        ----------
        op : `Operator`
            The domain of `op` must be a `LinearSpace` or `Field`.
        scalar : `op.range.field` element
            A real or complex number, depending on the field of
            the operator domain.
        tmp : domain element, optional
            Used to avoid the creation of a temporary when applying the
            operator.
        """
        if not isinstance(op.domain, (LinearSpace, Field)):
            raise TypeError('domain {!r} not a `LinearSpace` or `Field` '
                            'instance.'.format(op.domain))

        if scalar not in op.domain.field:
            raise TypeError('scalar {!r} not in the field {!r} of the '
                            'operator domain {!r}.'
                            ''.format(scalar, op.domain.field, op.domain))

        if tmp is not None and tmp not in op.domain:
            raise TypeError('temporary {!r} not an element of the '
                            'operator domain {!r}.'.format(tmp, op.domain))

        super().__init__(op.domain, op.range, op.is_linear)
        self._op = op
        self._scalar = scalar
        self._tmp = tmp

    def _call(self, x):
        """`op.__call__(x) <==> op(x)`."""
        # pylint: disable=protected-access
        return self._op._call(self._scalar * x)

    def _apply(self, x, out):
        """`op._apply(x, out) <==> out <-- op(x)`."""
        # pylint: disable=protected-access
        tmp = self._tmp if self._tmp is not None else self.domain.element()
        tmp.lincomb(self._scalar, x)
        self._op._apply(tmp, out)

    @property
    def inverse(self):
        """The inverse operator.

        The inverse of `op * scalar` is given by
        `1/scalar * op.inverse` if `scalar != 0`. If `scalar == 0`,
        the inverse is not defined.

        `OperatorRightScalarMult(op, scalar).inverse <==>
        OperatorLeftScalarMult(op.inverse, 1.0/scalar)`
        """
        if self.scalar == 0.0:
            raise ZeroDivisionError('{} not invertible.'.format(self))

        return OperatorLeftScalarMult(self._op.inverse, 1.0/self._scalar)

    def derivative(self, x):
        """Return the derivative at 'x'.

        The derivative of the right scalar operator multiplication
        follows the chain rule:

        `OperatorRightScalarMult(op, scalar).derivative(x) <==>
        OperatorLeftScalarMult(op.derivative(scalar * x),
        scalar)`
        """
        return OperatorLeftScalarMult(self._op.derivative(self._scalar * x),
                                      self._scalar)

    @property
    def adjoint(self):
        """The operator adjoint.

        The adjoint of the operator scalar multiplication is the
        scalar multiplication of the operator adjoint:

        `OperatorLeftScalarMult(op, scalar).adjoint ==
        `OperatorLeftScalarMult(op.adjoint, scalar)`
        """

        if not self.is_linear:
            raise NotImplementedError('Nonlinear operators have no adjoint')

        return OperatorRightScalarMult(self._op.adjoint,
                                       self._scalar.conjugate())

    def __repr__(self):
        """`op.__repr__() <==> repr(op)`."""
        return '{}({!r}, {!r})'.format(self.__class__.__name__,
                                       self._op, self._scalar)

    def __str__(self):
        """`op.__str__() <==> str(op)`."""
        return '{} * {}'.format(self._op, self._scalar)


class FunctionalLeftVectorMult(Operator):
    """Expression type for the functional left vector multiplication.

    A functional is a `Operator` whose `range` is a `Field`.

    `FunctionalLeftVectorMult(op, vector)(x) <==> vector * op(x)`
    """

    def __init__(self, op, vector):
        """Initialize a new `FunctionalLeftVectorMult` instance.

        Parameters
        ----------
        op : `Operator`
            The range of `op` must be a `Field`.
        vector : `LinearSpace.Vector` with `field` same as `op.range`
            The vector to multiply by
        """
        if not isinstance(vector, LinearSpace.Vector):
            raise TypeError('Vector {!r} not is not a LinearSpace.Vector'
                            ''.format(vector))

        if op.range != vector.space.field:
            raise TypeError('range {!r} not is not vector.space.field {!r}'
                            ''.format(op.range, vector.space.field))

        super().__init__(op.domain, vector.space, linear=op.is_linear)
        self._op = op
        self._vector = vector

    def _call(self, x):
        """`op.__call__(x) <==> op(x)`."""
        # pylint: disable=protected-access
        return self._vector * self._op._call(x)

    def _apply(self, x, out):
        """`op._apply(x, out) <==> out <-- op(x)`."""
        # pylint: disable=protected-access
        scalar = self._op._call(x)
        out.lincomb(scalar, self._vector)

    def derivative(self, x):
        """Return the derivative at 'x'.

        Left scalar multiplication and derivative are commutative:

        FunctionalLeftVectorMult(op, vector).derivative(x) <==>
        FunctionalLeftVectorMult(op.derivative(x), vector)

        See also
        --------
        FunctionalLeftVectorMult : the result
        """
        return FunctionalLeftVectorMult(self._op.derivative(x), self._vector)

    @property
    def adjoint(self):
        """The operator adjoint.

        The adjoint of the operator scalar multiplication is the
        scalar multiplication of the operator adjoint:

        `FunctionalLeftVectorMult(op, vector).adjoint ==
        `OperatorComp(op.adjoint, vector.T)`

        `(x * A)^T = A^T * x^T`
        """

        if not self.is_linear:
            raise NotImplementedError('Nonlinear operators have no adjoint')

        return OperatorComp(self._op.adjoint, self._vector.T)

    def __repr__(self):
        """`op.__repr__() <==> repr(op)`."""
        return '{}({!r}, {!r})'.format(self.__class__.__name__,
                                       self._op, self._vector)

    def __str__(self):
        """`op.__str__() <==> str(op)`."""
        return '{} * {}'.format(self._vector, self._op)


class OperatorLeftVectorMult(Operator):
    """Expression type for the operator left vector multiplication.

    `OperatorLeftVectorMult(op, vector)(x) <==> vector * op(x)`

    The scalar multiplication is well-defined only if `op.range` is
    a `vector.space.field`.
    """

    def __init__(self, op, vector):
        """Initialize a new `OperatorLeftVectorMult` instance.

        Parameters
        ----------
        op : `Operator`
            The range of `op` must be a `LinearSpace`.
        vector : `LinearSpace.Vector` in `op.range`
            The vector to multiply by
        """
        if vector not in op.range:
            raise TypeError('vector {!r} not in op.range {!r}'
                            ''.format(vector, op.range))

        super().__init__(op.domain, op.range, linear=op.is_linear)
        self._op = op
        self._vector = vector

    def _call(self, x):
        """`op.__call__(x) <==> op(x)`."""
        # pylint: disable=protected-access
        return self._vector * self._op._call(x)

    def _apply(self, x, out):
        """`op._apply(x, out) <==> out <-- op(x)`."""
        # pylint: disable=protected-access
        self._op._apply(x, out)
        out *= self._vector

    def derivative(self, x):
        """Return the derivative at 'x'.

        Left scalar multiplication and derivative are commutative:

        OperatorLeftVectorMult(op, vector).derivative(x) <==>
        OperatorLeftVectorMult(op.derivative(x), vector)

        See also
        --------
        OperatorLeftVectorMult : the result
        """
        return OperatorLeftVectorMult(self._op.derivative(x), self._vector)

    @property
    def adjoint(self):
        """The operator adjoint.

        The adjoint of the operator vector multiplication is the
        vector multiplication of the operator adjoint:

        `OperatorLeftVectorMult(op, vector).adjoint ==
        `OperatorRightVectorMult(op.adjoint, vector)`

        `(x * A)^T = A^T * x`
        """

        if not self.is_linear:
            raise NotImplementedError('Nonlinear operators have no adjoint')

        return OperatorRightVectorMult(self._op.adjoint, self._vector)

    def __repr__(self):
        """`op.__repr__() <==> repr(op)`."""
        return '{}({!r}, {!r})'.format(self.__class__.__name__,
                                       self._op, self._vector)

    def __str__(self):
        """`op.__str__() <==> str(op)`."""
        return '{} * {}'.format(self._vector, self._op)


class OperatorRightVectorMult(Operator):

    """Expression type for the operator right vector multiplication.

    `OperatorRightVectorMult(op, vector)(x) <==> op(vector * x)`

    The scalar multiplication is well-defined only if `vector in op.domain`.
    """

    def __init__(self, op, vector):
        """Initialize a new `OperatorRightVectorMult` instance.

        Parameters
        ----------
        op : `Operator`
            The domain of `op` must be a `vector.space`.
        vector : `LinearSpace.Vector` in `op.domain`
            The vector to multiply by
        """
        if vector not in op.domain:
            raise TypeError('vector {!r} not in op.domain {!r}'
                            ''.format(vector.space, op.domain))

        super().__init__(op.domain, op.range, linear=op.is_linear)
        self._op = op
        self._vector = vector

    def _call(self, x):
        """`op.__call__(x) <==> op(x)`."""
        # pylint: disable=protected-access
        return self._op._call(self._vector * x)

    def _apply(self, x, out):
        """`op._apply(x, out) <==> out <-- op(x)`."""
        # pylint: disable=protected-access
        tmp = self.domain.element()
        tmp.multiply(self._vector, x)
        self._op._apply(tmp, out)

    def derivative(self, x):
        """Return the derivative at 'x'.

        Left vector multiplication and derivative are commutative:

        OperatorRightVectorMult(op, vector).derivative(x) <==>
        OperatorRightVectorMult(op.derivative(x), vector)

        See also
        --------
        OperatorRightVectorMult : the result
        """
        return OperatorRightVectorMult(self._op.derivative(x), self._vector)

    @property
    def adjoint(self):
        """The operator adjoint.

        The adjoint of the operator vector multiplication is the
        vector multiplication of the operator adjoint:

        `OperatorRightVectorMult(op, vector).adjoint ==
        `OperatorLeftVectorMult(op.adjoint, vector)`

        `(A x)^T = x * A^T`
        """

        if not self.is_linear:
            raise NotImplementedError('Nonlinear operators have no adjoint')

        #TODO: handle complex vectors
        return OperatorLeftVectorMult(self._op.adjoint, self._vector)

    def __repr__(self):
        """`op.__repr__() <==> repr(op)`."""
        return '{}({!r}, {!r})'.format(self.__class__.__name__,
                                       self._op, self._vector)

    def __str__(self):
        """`op.__str__() <==> str(op)`."""
        return '{} * {}'.format(self._op, self._vector)


def operator(call=None, apply=None, inv=None, deriv=None,
             dom=None, ran=None, linear=False):
    """Create a simple operator.

    Mostly intended for simple prototyping rather than final use.

    Parameters
    ----------
    call : callable
        A function taking one argument and returning the result.
        It will be used for the operator call pattern
        `out = op(x)`.
    apply : callable
        A function taking two arguments.
        It will be used for the operator apply pattern
        `op._apply(x, out) <==> out <-- op(x)`. Return value
        is assumed to be `None` and is ignored.
    inv : `Operator`, optional
        The operator inverse
        Default: `None`
    deriv : `Operator`, optional
        The operator derivative, linear
        Default: `None`
    dom : `Set`, optional
        The domain of the operator
        Default: `UniversalSpace` if linear, else `UniversalSet`
    ran : `Set`, optional
        The range of the operator
        Default: `UniversalSpace` if linear, else `UniversalSet`
    linear : `boolean`, optional
        True if the operator is linear
        Default: False

    Returns
    -------
    op : `SimpleOperator`
        An operator with the provided attributes and methods.
        `SimpleOperator` is a subclass of `Operator`.

    Notes
    -----
    It suffices to supply one of the functions `call` and `apply`.
    If `dom` is a `LinearSpace`, a default implementation of the
    respective other method is automatically provided; if not, a
    `NotImplementedError` is raised when the other method is called.

    Examples
    --------
    >>> A = operator(lambda x: 3*x)
    >>> A(5)
    15
    """
    if call is None and apply is None:
        raise ValueError('at least one argument `call` or `apply` must be '
                         'given.')

    if linear:
        dom = ran = UniversalSpace()
    else:
        dom = ran = UniversalSet()

    attrs = {'inverse': inv, 'derivative': deriv, 'domain': dom, 'range': ran}

    if call is not None:
        attrs['_call'] = _bound_method(call)

    if apply is not None:
        attrs['_apply'] = _bound_method(apply)

    simple_operator = _OperatorMeta('SimpleOperator', (Operator,), attrs)
    return simple_operator(dom, ran, linear)


if __name__ == '__main__':
    from doctest import testmod, NORMALIZE_WHITESPACE
    testmod(optionflags=NORMALIZE_WHITESPACE)<|MERGE_RESOLUTION|>--- conflicted
+++ resolved
@@ -344,15 +344,10 @@
                                 'of {!r}.'
                                 ''.format(out, self.range, self))
 
-<<<<<<< HEAD
             if self.is_functional:
                 raise TypeError('`out` parameter cannot be used'
                                 'when range is a field')
-=======
-            if isinstance(self.range, Field):
-                raise TypeError('`out` parameter cannot be used when range is '
-                                'a field')
->>>>>>> 57bde2c6
+
 
             self._apply(x, out, *args, **kwargs)
             return out
