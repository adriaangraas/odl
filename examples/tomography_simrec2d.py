# -*- coding: utf-8 -*-
"""
simple_test_astra.py -- a simple test script

Copyright 2014, 2015 Holger Kohr

This file is part of RL.

RL is free software: you can redistribute it and/or modify
it under the terms of the GNU General Public License as published by
the Free Software Foundation, either version 3 of the License, or
(at your option) any later version.

RL is distributed in the hope that it will be useful,
but WITHOUT ANY WARRANTY; without even the implied warranty of
MERCHANTABILITY or FITNESS FOR A PARTICULAR PURPOSE.  See the
GNU General Public License for more details.

You should have received a copy of the GNU General Public License
along with RL.  If not, see <http://www.gnu.org/licenses/>.
"""
from __future__ import division, print_function, unicode_literals, absolute_import
from future import standard_library
standard_library.install_aliases()
from math import sin,cos,pi

import numpy as np
import RL.operator.operator as OP
import RL.space.function as fs
import RL.space.euclidean as ds
import RL.space.product as ps
import RL.space.discretizations as dd
import RL.space.set as sets
import SimRec2DPy as SR
import RL.operator.solvers as solvers

import matplotlib.pyplot as plt

class ProjectionGeometry(object):
    """ Geometry for a specific projection
    """
    def __init__(self, sourcePosition, detectorOrigin, pixelDirection):
        self.sourcePosition = sourcePosition
        self.detectorOrigin = detectorOrigin
        self.pixelDirection = pixelDirection

class Projector(OP.LinearOperator):
    """ A projector that creates several projections as defined by geometries
    """
    def __init__(self, volumeOrigin, voxelSize, nVoxels, nPixels, stepSize, geometries, domain, range):
        self.volumeOrigin = volumeOrigin
        self.voxelSize = voxelSize
        self.nVoxels = nVoxels
        self.nPixels = nPixels
        self.stepSize = stepSize
        self.geometries = geometries
        self.domain = domain
        self.range = range
        self._adjoint = BackProjector(volumeOrigin, voxelSize, nVoxels, nPixels, stepSize, geometries, range, domain)

    def _apply(self, data, out):
        #Create projector
        forward = SR.SRPyForwardProject.SimpleForwardProjector(data.data.reshape(self.nVoxels),self.volumeOrigin,self.voxelSize,self.nPixels,self.stepSize)

        #Project all geometries
        for i in range(len(self.geometries)):
            geo = self.geometries[i]
            result = forward.project(geo.sourcePosition,geo.detectorOrigin,geo.pixelDirection)
            out[i][:] = result.transpose()

<<<<<<< HEAD
    def _apply_adjoint(self, projections, out):
=======
    @property
    def adjoint(self):
        return self._adjoint


class BackProjector(OP.LinearOperator):
    def __init__(self, volumeOrigin, voxelSize, nVoxels, nPixels, stepSize, geometries, domain, range):
        self.volumeOrigin = volumeOrigin
        self.voxelSize = voxelSize
        self.nVoxels = nVoxels
        self.nPixels = nPixels
        self.stepSize = stepSize
        self.geometries = geometries
        self.domain = domain
        self.range = range

    def _apply(self, projections, out):
>>>>>>> 9dfde9be
        #Create backprojector
        back = SR.SRPyReconstruction.BackProjector(self.nVoxels,self.volumeOrigin,self.voxelSize)

        #Append all projections
        for i in range(len(self.geometries)):
            geo = self.geometries[i]
            back.append(geo.sourcePosition, geo.detectorOrigin, geo.pixelDirection, projections[i].data)

        #Perform back projection
        out.data[:] = back.finalize().flatten() * (51770422.4687/16720.1875882)


#Set geometry parameters
volumeSize = np.array([20.0,20.0])
volumeOrigin = -volumeSize/2.0

detectorSize = 50.0
detectorOrigin = -detectorSize/2.0

sourceAxisDistance = 600.0
detectorAxisDistance = 20.0

#Discretization parameters
nVoxels = np.array([500, 400])
nPixels = 400
nProjection = 200

#Scale factors
voxelSize = volumeSize/nVoxels
pixelSize = detectorSize/nPixels
stepSize = voxelSize.max()/2.0

#Define projection geometries
geometries = []
for theta in np.linspace(0, 2*pi, nProjection):
    x0 = np.array([cos(theta), sin(theta)])
    y0 = np.array([-sin(theta), cos(theta)])

    projSourcePosition = -sourceAxisDistance * x0
    projDetectorOrigin = detectorAxisDistance * x0 + detectorOrigin * y0
    projPixelDirection = y0 * pixelSize
    geometries.append(ProjectionGeometry(projSourcePosition, projDetectorOrigin, projPixelDirection))

#Define the space of one projection
projectionSpace = fs.L2(sets.Interval(0, detectorSize))
projectionRN = ds.EuclideanSpace(nPixels)

#Discretize projection space
projectionDisc = dd.makeUniformDiscretization(projectionSpace, projectionRN)

#Create the data space, which is the Cartesian product of the single projection spaces
dataDisc = ps.powerspace(projectionDisc, nProjection)

#Define the reconstruction space
reconSpace = fs.L2(sets.Rectangle([0, 0], volumeSize))

#Discretize the reconstruction space
reconRN = ds.EuclideanSpace(nVoxels.prod())
reconDisc = dd.makePixelDiscretization(reconSpace, reconRN, nVoxels[0], nVoxels[1])

#Create a phantom
phantom = SR.SRPyUtils.phantom(nVoxels)
phantomVec = reconDisc.element(phantom)

#Make the operator
projector = Projector(volumeOrigin, voxelSize, nVoxels, nPixels, stepSize, geometries, reconDisc, dataDisc)

#Apply once to find norm estimate
projections = projector(phantomVec)
recon = projector.T(projections)
normEst = recon.norm() / phantomVec.norm()

#Define function to plot each result
plt.figure()
plt.ion()
plt.set_cmap('bone')
def plotResult(x):
    plt.imshow(x.data.reshape(nVoxels))
    plt.draw()
    print((x-phantomVec).norm())
    plt.pause(0.01)

x = phantomVec
y = projections
print(x.inner(projector.T(y)), projector(x).inner(y))

#Solve using landweber
x = reconDisc.zero()
#solvers.landweber(projector, x, projections, 20, omega=0.6/normEst, part_results=solvers.ForEachPartial(plotResult))
solvers.conjugate_gradient(projector, x, projections, 20, part_results=solvers.ForEachPartial(plotResult))
#solvers.gauss_newton(projector, x, projections, 20, part_results=solvers.ForEachPartial(plotResult))

#plt.show()<|MERGE_RESOLUTION|>--- conflicted
+++ resolved
@@ -68,9 +68,6 @@
             result = forward.project(geo.sourcePosition,geo.detectorOrigin,geo.pixelDirection)
             out[i][:] = result.transpose()
 
-<<<<<<< HEAD
-    def _apply_adjoint(self, projections, out):
-=======
     @property
     def adjoint(self):
         return self._adjoint
@@ -88,7 +85,6 @@
         self.range = range
 
     def _apply(self, projections, out):
->>>>>>> 9dfde9be
         #Create backprojector
         back = SR.SRPyReconstruction.BackProjector(self.nVoxels,self.volumeOrigin,self.voxelSize)
 
