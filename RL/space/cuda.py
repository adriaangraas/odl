--- conflicted
+++ resolved
@@ -40,25 +40,10 @@
 standard_library.install_aliases()
 
 
-<<<<<<< HEAD
-class CudaElementType(object):
-    def __init__(self, impl, nptype):
-        self.impl = impl
-        self.nptype = nptype  # TODO: make this property of self.impl
-
-CudaElementType.float32 = CudaElementType(
-    impl=RLcpp.PyCuda.CudaVectorImplFloat, nptype=np.float32)
-CudaElementType.uint8 = CudaElementType(
-    impl=RLcpp.PyCuda.CudaVectorImplUChar, nptype=np.uint8)
-
-
 class CudaEn(spaces.LinearSpace):
-=======
-class CudaEN(spaces.LinearSpace):
-    dtypes = {np.float32 : RLcpp.PyCuda.CudaVectorImplFloat, \
-              np.uint8 : RLcpp.PyCuda.CudaVectorImplUChar}
-
->>>>>>> bc94685f
+    dtypes = {np.float32: RLcpp.PyCuda.CudaVectorImplFloat,
+              np.uint8: RLcpp.PyCuda.CudaVectorImplUChar}
+
     """The real space E^n, implemented in CUDA
 
     Requires the compiled RL extension RLcpp.
@@ -66,70 +51,30 @@
     Parameters
     ----------
 
-    n : int
+    dim : int
         The dimension of the space
 
-    dtype : CudaElementType
-           The underlying data type
+    dtype : {'numpy.float32', 'numpy.uint8'}
+        Numpy data type mapped to a CudaVector data type
     """
 
-<<<<<<< HEAD
-    def __init__(self, n, dtype=CudaElementType.float32):
-        if not isinstance(n, Integral) or n < 1:
-            raise TypeError('n ({}) has to be a positive integer'.format(np))
-
-        if not isinstance(dtype, CudaElementType):
+    def __init__(self, dim, dtype=np.float32):
+        if not isinstance(dim, Integral) or dim < 1:
             raise TypeError(errfmt('''
-            dtype ({}) must be a CudaElementType'''.format(dtype)))
-
-        self._n = n
-        self._dtype = dtype
-        self._field = sets.RealNumbers()
-
-    def element(self, data=None, data_ptr=None, **kwargs):
-        """ Returns a vector of zeros
-
-        CUDA memory is always initialized
-        TODO: rewrite
-
-        Parameters
-        ----------
-        None
-
-        Returns
-        -------
-        CudaRn.Vector instance
-
-
-        Examples
-        --------
-
-        >>> rn = CudaEn(3)
-        >>> y = rn.element()
-        >>> y in rn
-        True
-        >>> y.assign(rn.zero())
-        >>> y
-        CudaEn(3).element([ 0.,  0.,  0.])
-
-        Creates an element in CudaEn
-=======
-    def __init__(self, n, dtype=np.float32):
-        if not isinstance(n, Integral) or n < 1:
-            raise TypeError('n ({}) has to be a positive integer'.format(n))
-
-        self._n = n
+            dim ({}) has to be a positive integer'''.format(dim)))
+
+        self._dim = dim
         self._dtype = dtype
         self._vector_impl = self.dtypes.get(dtype)
         self._field = sets.RealNumbers()
 
         if self._vector_impl is None:
-            raise TypeError('dtype ({}) must be a valid CudaEN.dtypes'.format(dtype))
+            raise TypeError(errfmt('''
+            dtype ({}) must be a valid CudaEn.dtypes'''.format(dtype)))
 
     def element(self, data=None, data_ptr=None, **kwargs):
         """
-        Creates an element in CudaRN
->>>>>>> bc94685f
+        Creates an element in CudaEn
 
         Parameters
         ----------
@@ -159,40 +104,19 @@
         >>> rn = CudaEn(3)
         >>> x = rn.element(np.array([1, 2, 3]))
         >>> x
-<<<<<<< HEAD
-        CudaEn(3).element([ 1.,  2.,  3.])
+        CudaEn(3).element([1.0, 2.0, 3.0])
         >>> y = rn.element([1, 2, 3])
         >>> y
-        CudaEn(3).element([ 1.,  2.,  3.])
-
-        """
-
-        if isinstance(data, self._dtype.impl):
-            return self.Vector(self, data)
+        CudaEn(3).element([1.0, 2.0, 3.0])
+
+        """
+
+        if data is None and data_ptr is None:
+            return self.Vector(self, self._vector_impl(self.dim))
         elif data is None:
-            if data_ptr is None:
-                return self.Vector(self, self._dtype.impl(self.n))
-            else:
-                return self.Vector(
-                    self, self._dtype.impl.fromPointer(data_ptr, self.n))
-        else:
-            # Create result and assign
-            # (could be optimized to one call, this was tried and did not
-            # help much)
-=======
-        CudaEN(3).element([1.0, 2.0, 3.0])
-        >>> y = rn.element([1, 2, 3])
-        >>> y
-        CudaEN(3).element([1.0, 2.0, 3.0])
-
-        """
-
-        if data is None and data_ptr is None:
-            return self.Vector(self, self._vector_impl(self.n))
-        elif data is None:
-            return self.Vector(self, self._vector_impl.fromPointer(data_ptr, self.n))
+            return self.Vector(
+                self, self._vector_impl.fromPointer(data_ptr, self.dim))
         elif data_ptr is None:
->>>>>>> bc94685f
             elem = self.element()
             elem[:] = data
             return elem
@@ -229,11 +153,7 @@
         >>> z = rn.element()
         >>> rn.lincomb(z, 2, x, 3, y)
         >>> z
-<<<<<<< HEAD
-        CudaEn(3).element([ 14.,  19.,  24.])
-=======
-        CudaEN(3).element([14.0, 19.0, 24.0])
->>>>>>> bc94685f
+        CudaEn(3).element([14.0, 19.0, 24.0])
         """
 
         z.data.linComb(a, x.data, b, y.data)
@@ -256,16 +176,10 @@
         >>> rn = CudaEn(3)
         >>> y = rn.zero()
         >>> y
-<<<<<<< HEAD
-        CudaEn(3).element([ 0.,  0.,  0.])
-        """
-
-        return self.Vector(self, self._dtype.impl(self.n, 0))
-=======
-        CudaEN(3).element([0.0, 0.0, 0.0])
-        """
-        return self.Vector(self, self._vector_impl(self.n, 0))
->>>>>>> bc94685f
+        CudaEn(3).element([0.0, 0.0, 0.0])
+        """
+
+        return self.Vector(self, self._vector_impl(self.dim, 0))
 
     @property
     def field(self):
@@ -283,11 +197,7 @@
         Examples
         --------
 
-<<<<<<< HEAD
-        >>> rn = CudaEn(3, CudaElementType.float32)
-=======
-        >>> rn = CudaEN(3, np.float32)
->>>>>>> bc94685f
+        >>> rn = CudaEn(3, np.float32)
         >>> rn.field
         RealNumbers()
         """
@@ -295,7 +205,7 @@
         return self._field
 
     @property
-    def n(self):
+    def dim(self):
         """ The dimension of this space
 
         Parameters
@@ -311,14 +221,14 @@
         --------
 
         >>> rn = CudaEn(3)
-        >>> rn.n
+        >>> rn.dim
         3
         """
 
-        return self._n
+        return self._dim
 
     def equals(self, other):
-        """ Checks if `other` is a CudaEn instance of dimension `n`
+        """ Checks if `other` is a CudaEn instance of the same dimension
 
         Parameters
         ----------
@@ -356,28 +266,18 @@
         >>> r3 != r4
         True
         """
-<<<<<<< HEAD
-
         return (isinstance(other, CudaEn) and
-                self.n == other.n and
-=======
-        return (isinstance(other, CudaEN) and 
-                self.n == other.n and 
->>>>>>> bc94685f
+                self.dim == other.dim and
                 self._dtype == other._dtype)
 
     def __str__(self):
-        return "CudaEn(" + str(self._n) + ")"
+        return "CudaEn(" + str(self.dim) + ")"
 
     def __repr__(self):
-<<<<<<< HEAD
-        return "CudaEn(" + str(self._n) + ")"
-=======
         if self._dtype == np.float32:
-            return "CudaEN(" + str(self.n) + ")"
+            return "CudaEn(" + str(self.dim) + ")"
         else:
-            return "CudaEN(" + str(self.n) +  ', ' + str(self._dtype) + ')'
->>>>>>> bc94685f
+            return "CudaEn(" + str(self.dim) + ', ' + str(self._dtype) + ')'
 
     class Vector(spaces.LinearSpace.Vector):
         """ A RN-vector represented in CUDA
@@ -393,16 +293,10 @@
 
         def __init__(self, space, data):
             super().__init__(space)
-<<<<<<< HEAD
-            if not isinstance(data, self.space._dtype.impl):
-                raise TypeError(errfmt('''
-                'data' ({}) must be a CudaRNVectorImpl instance
-=======
 
             if not isinstance(data, self.space._vector_impl):
                 return TypeError(errfmt('''
-                'data' ({}) must be a CudaENVectorImpl instance
->>>>>>> bc94685f
+                'data' ({}) must be a CudaEnVectorImpl instance
                 '''.format(data)))
 
             self._data = data
@@ -476,30 +370,24 @@
             >>> x = rn.element([1, 2, 3])
             >>> y = eval(repr(x))
             >>> y
-<<<<<<< HEAD
-            CudaEn(3).element([ 1.,  2.,  3.])
+            CudaEn(3).element([1.0, 2.0, 3.0])
+            >>> z = CudaEn(8).element([1, 2, 3, 4, 5, 6, 7, 8])
+            >>> z
+            CudaEn(8).element([1.0, 2.0, 3.0, ..., 6.0, 7.0, 8.0])
             """
-
-            val_str = repr(self[:]).lstrip('array(').rstrip(')')
-            return repr(self.space) + '.element(' + val_str + ')'
-=======
-            CudaEN(3).element([1.0, 2.0, 3.0])
-            >>> z = CudaEN(8).element([1, 2, 3, 4, 5, 6, 7, 8])
-            >>> z
-            CudaEN(8).element([1.0, 2.0, 3.0, ..., 6.0, 7.0, 8.0])
-            """
-            if self.space.n < 7:
-                return repr(self.space) + '.element(' + repr(self[:].tolist()) + ')'
+            if self.space.dim < 7:
+                return '{!r}.element({!r})'.format(self.space,
+                                                   self[:].tolist())
             else:
-                val_str = repr(self[:3].tolist()).rstrip(']') + ', ..., ' + repr(self[-3:].tolist()).lstrip('[')
+                val_str = (repr(self[:3].tolist()).rstrip(']') + ', ..., ' +
+                           repr(self[-3:].tolist()).lstrip('['))
                 return repr(self.space) + '.element(' + val_str + ')'
->>>>>>> bc94685f
 
         def __len__(self):
             """ The dimension of the underlying space
             """
 
-            return self.space.n
+            return self.space.dim
 
         def __getitem__(self, index):
             """ Access values of this vector.
@@ -550,12 +438,9 @@
 
             index : int or slice
                     The position(s) that should be set
-            value : Real or Array-Like
+            value : Real or array-like
                     The values that should be assigned.
-<<<<<<< HEAD
-=======
-
->>>>>>> bc94685f
+
                     If index is an integer, value should be a Number
                     convertible to float.
                     If index is a slice, value should be array-like of
@@ -573,34 +458,19 @@
             >>> y = rn.element([1, 2, 3])
             >>> y[0] = 5
             >>> y
-<<<<<<< HEAD
-            CudaEn(3).element([ 5.,  2.,  3.])
+            CudaEn(3).element([5.0, 2.0, 3.0])
             >>> y[1:3] = [7, 8]
             >>> y
-            CudaEn(3).element([ 5.,  7.,  8.])
+            CudaEn(3).element([5.0, 7.0, 8.0])
             >>> y[:] = np.array([0, 0, 0])
             >>> y
-            CudaEn(3).element([ 0.,  0.,  0.])
-=======
-            CudaEN(3).element([5.0, 2.0, 3.0])
-            >>> y[1:3] = [7, 8]
-            >>> y
-            CudaEN(3).element([5.0, 7.0, 8.0])
-            >>> y[:] = np.array([0, 0, 0])
-            >>> y
-            CudaEN(3).element([0.0, 0.0, 0.0])
->>>>>>> bc94685f
+            CudaEn(3).element([0.0, 0.0, 0.0])
 
             """
 
             if isinstance(index, slice):
-<<<<<<< HEAD
-                # Convert value to the correct dtype if needed
-                value = np.asarray(value, dtype=self.space._dtype.nptype)
-=======
                 # Convert value to the correct type if needed
                 value = np.asarray(value, dtype=self.space._dtype)
->>>>>>> bc94685f
 
                 # Size checking is performed in c++
                 self.data.setSlice(index, value)
@@ -712,12 +582,9 @@
         >>> y = rn.element([1, 2, 3])
         >>> rn.multiply(x, y)
         >>> y
-<<<<<<< HEAD
-        CudaRn(3).element([ 5.,  6.,  6.])
-=======
         CudaRN(3).element([5.0, 6.0, 6.0])
->>>>>>> bc94685f
-        """
+        """
+
         y.data.multiply(x.data)
 
     def equals(self, other):
@@ -759,13 +626,13 @@
         >>> r3 != r4
         True
         """
-        return isinstance(other, CudaRn) and self._n == other._n
+        return isinstance(other, CudaRn) and self.dim == other.dim
 
     def __str__(self):
-        return "CudaRn(" + str(self._n) + ")"
+        return "CudaRn(" + str(self.dim) + ")"
 
     def __repr__(self):
-        return "CudaRn(" + str(self._n) + ")"
+        return "CudaRn(" + str(self.dim) + ")"
 
     class Vector(CudaEn.Vector, spaces.HilbertSpace.Vector,
                  spaces.Algebra.Vector):
