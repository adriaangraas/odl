--- conflicted
+++ resolved
@@ -30,12 +30,8 @@
 # RL imports
 import RL.operator.functional as fun
 from RL.space.space import HilbertSpace, Algebra
-<<<<<<< HEAD
 
 from RL.space.set import RealNumbers, Set
-=======
-from RL.space.set import RealNumbers
->>>>>>> dc360412
 from RL.utility.utility import errfmt
 
 standard_library.install_aliases()
@@ -202,12 +198,9 @@
     def __repr__(self):
         return "L2(" + str(self.domain) + ", " + str(self.field) + ")"
 
-<<<<<<< HEAD
     class Vector(FunctionSpace.Vector, HilbertSpace.Vector):
         pass
 
-=======
->>>>>>> dc360412
 if __name__ == '__main__':
     import doctest
     doctest.testmod()